--- conflicted
+++ resolved
@@ -287,23 +287,12 @@
 
 // UpdateGCGen implements manifestGCGenUpdater.
 func (j *chunkJournal) UpdateGCGen(ctx context.Context, lastLock addr, next manifestContents, stats *Stats, writeHook func() error) (manifestContents, error) {
-<<<<<<< HEAD
 	if j.backing.readOnly() {
 		return j.contents, errReadOnlyManifest
+	} else if j.wr == nil {
+		// pass the update to |j.backing| if the journal is not initialized
+		return j.backing.UpdateGCGen(ctx, lastLock, next, stats, writeHook)
 	} else if j.contents.lock != lastLock {
-=======
-	updater, ok := j.backing.(manifestGCGenUpdater)
-	if !ok {
-		return manifestContents{}, fmt.Errorf("manifest (%s) does not support garbage collection", j.backing.Name())
-	}
-
-	if j.wr == nil {
-		// pass the update to |j.backing| if the journal is not initialized
-		return updater.UpdateGCGen(ctx, lastLock, next, stats, writeHook)
-	}
-
-	if j.contents.lock != lastLock {
->>>>>>> 1cc6213a
 		return j.contents, nil // |next| is stale
 	}
 
