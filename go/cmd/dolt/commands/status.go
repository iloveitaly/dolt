// Copyright 2019 Dolthub, Inc.
//
// Licensed under the Apache License, Version 2.0 (the "License");
// you may not use this file except in compliance with the License.
// You may obtain a copy of the License at
//
//     http://www.apache.org/licenses/LICENSE-2.0
//
// Unless required by applicable law or agreed to in writing, software
// distributed under the License is distributed on an "AS IS" BASIS,
// WITHOUT WARRANTIES OR CONDITIONS OF ANY KIND, either express or implied.
// See the License for the specific language governing permissions and
// limitations under the License.

package commands

import (
	"context"
	"fmt"
	"strings"

	"github.com/dolthub/go-mysql-server/sql"
	"github.com/fatih/color"

	"github.com/dolthub/dolt/go/cmd/dolt/cli"
	"github.com/dolthub/dolt/go/cmd/dolt/errhand"
	"github.com/dolthub/dolt/go/libraries/doltcore/doltdb"
	"github.com/dolthub/dolt/go/libraries/doltcore/env"
	"github.com/dolthub/dolt/go/libraries/utils/argparser"
)

// printData structure is used to pass parsed status data to the print function
// This ensures that the business logic is separate from the printing logic: first we parse the data, then we print it.
type printData struct {
	branchName,
	remoteName,
	remoteBranchName string

	ahead,
	behind int64

	conflictsPresent,
	showIgnoredTables,
	statusPresent,
	mergeActive bool

	stagedTables,
	unstagedTables,
	untrackedTables,
	filteredUntrackedTables,
	unmergedTables map[string]string

	constraintViolationTables,
	dataConflictTables,
	schemaConflictTables map[string]bool

	ignorePatterns doltdb.IgnorePatterns
	ignoredTables  doltdb.IgnoredTables
}

var statusDocs = cli.CommandDocumentationContent{
	ShortDesc: "Show the working status",
	LongDesc:  `Displays working tables that differ from the current HEAD commit, tables that differ from the staged tables, and tables that are in the working tree that are not tracked by dolt. The first are what you would commit by running {{.EmphasisLeft}}dolt commit{{.EmphasisRight}}; the second and third are what you could commit by running {{.EmphasisLeft}}dolt add .{{.EmphasisRight}} before running {{.EmphasisLeft}}dolt commit{{.EmphasisRight}}.`,
	Synopsis:  []string{""},
}

type StatusCmd struct{}

func (cmd StatusCmd) RequiresRepo() bool {
	return false
}

var _ cli.RepoNotRequiredCommand = StatusCmd{}

// Name is returns the name of the Dolt cli command. This is what is used on the command line to invoke the command
func (cmd StatusCmd) Name() string {
	return "status"
}

// Description returns a description of the command
func (cmd StatusCmd) Description() string {
	return "Show the working tree status."
}

func (cmd StatusCmd) Docs() *cli.CommandDocumentation {
	ap := cmd.ArgParser()
	return cli.NewCommandDocumentation(statusDocs, ap)
}

func (cmd StatusCmd) ArgParser() *argparser.ArgParser {
	ap := argparser.NewArgParserWithMaxArgs(cmd.Name(), 0)
	ap.SupportsFlag(cli.ShowIgnoredFlag, "", "Show tables that are ignored (according to dolt_ignore)")
	return ap
}

// Exec executes the command
func (cmd StatusCmd) Exec(ctx context.Context, commandStr string, args []string, _ *env.DoltEnv, cliCtx cli.CliContext) int {
	// parse arguments
	ap := cmd.ArgParser()
	help, _ := cli.HelpAndUsagePrinters(cli.CommandDocsForCommandString(commandStr, statusDocs, ap))
	apr := cli.ParseArgsOrDie(ap, args, help)
	showIgnoredTables := apr.Contains(cli.ShowIgnoredFlag)

	// configure SQL engine
	queryist, sqlCtx, closeFunc, err := cliCtx.QueryEngine(ctx)
	if err != nil {
		return handleStatusVErr(err)
	}
	if closeFunc != nil {
		defer closeFunc()
	}

	// get status information from the database
	pd, err := createPrintData(err, queryist, sqlCtx, showIgnoredTables)
	if err != nil {
		return handleStatusVErr(err)
	}

	err = printEverything(pd)
	if err != nil {
		return handleStatusVErr(err)
	}

	return 0
}

func createPrintData(err error, queryist cli.Queryist, sqlCtx *sql.Context, showIgnoredTables bool) (*printData, error) {
	branchName, err := getActiveBranchName(sqlCtx, queryist)
	if err != nil {
		return nil, err
	}

	ignorePatterns, err := getIgnoredTablePatternsFromSql(queryist, sqlCtx)
	if err != nil {
		return nil, err
	}

	stagedTableNames, workingTableNames, err := getWorkingStagedTables(queryist, sqlCtx)
	if err != nil {
		return nil, err
	}

	constraintViolationTables, err := getConstraintViolationTables(queryist, sqlCtx)
	if err != nil {
		return nil, err
	}

	dataConflictTables, err := getDataConflictsTables(queryist, sqlCtx)
	if err != nil {
		return nil, err
	}

	mergeActive, err := getMergeStatus(queryist, sqlCtx)
	if err != nil {
		return nil, err
	}

	remoteName, remoteBranchName, currentBranchCommit, err := getLocalBranchInfo(queryist, sqlCtx, branchName)
	if err != nil {
		return nil, err
	}

	ahead, behind, err := getRemoteInfo(queryist, sqlCtx, branchName, remoteName, remoteBranchName, currentBranchCommit)
	if err != nil {
		return nil, err
	}

	statusRows, err := GetRowsForSql(queryist, sqlCtx, "select * from dolt_status;")
	if err != nil {
		return nil, err
	}
	statusPresent := len(statusRows) > 0

	conflictedTables := getConflictedTables(statusRows)

	// sort tables into categories
	conflictsPresent := false
	stagedTables := map[string]string{}
	unstagedTables := map[string]string{}
	untrackedTables := map[string]string{}
	unmergedTables := map[string]string{}
	schemaConflictTables := map[string]bool{}
	ignoredTables := doltdb.IgnoredTables{}
	if statusPresent {
		for _, row := range statusRows {
			tableName := row[0].(string)
			staged := row[1]
			status := row[2].(string)

			isStaged, err := GetTinyIntColAsBool(staged)
			if err != nil {
				return nil, err
			}

			shouldIgnoreTable := false
			if !isStaged {
				// determine if the table should be ignored
				ignored, err := ignorePatterns.IsTableNameIgnored(tableName)
				if conflict := doltdb.AsDoltIgnoreInConflict(err); conflict != nil {
					ignoredTables.Conflicts = append(ignoredTables.Conflicts, *conflict)
				} else if err != nil {
					return nil, err
				} else if ignored == doltdb.DontIgnore {
					ignoredTables.DontIgnore = append(ignoredTables.DontIgnore, tableName)
				} else if ignored == doltdb.Ignore {
					ignoredTables.Ignore = append(ignoredTables.Ignore, tableName)
				} else {
					return nil, fmt.Errorf("unrecognized ignore result value: %v", ignored)
				}
				shouldIgnoreTable = ignored == doltdb.Ignore
			}

			switch status {
			case "renamed":
				// for renamed tables, add both source and dest changes
				parts := strings.Split(tableName, " -> ")
				srcTableName := parts[0]
				dstTableName := parts[1]

				if workingTableNames[dstTableName] {
					unstagedTables[srcTableName] = "deleted"
					untrackedTables[dstTableName] = "new table"
				} else if stagedTableNames[dstTableName] {
					stagedTables[tableName] = status
				}
			case "conflict":
				conflictsPresent = true
				if isStaged {
					stagedTables[tableName] = status
				} else {
					unmergedTables[tableName] = "both modified"
				}
			case "deleted", "modified", "added", "new table":
				if shouldIgnoreTable {
					continue
				}

				if isStaged {
					stagedTables[tableName] = status
				} else {
					isTableConflicted := conflictedTables[tableName]
					if !isTableConflicted {
						if status == "new table" {
							untrackedTables[tableName] = status
						} else {
							unstagedTables[tableName] = status
						}
					}
				}
			case "schema conflict":
				conflictsPresent = true
				schemaConflictTables[tableName] = true
			default:
				panic(fmt.Sprintf("table %s, unexpected merge status: %s", tableName, status))
			}
		}
	}

	// filter out ignored tables from untracked tables
	filteredUntrackedTables := map[string]string{}
	for tableName, status := range untrackedTables {
		ignored, err := ignorePatterns.IsTableNameIgnored(tableName)

		if conflict := doltdb.AsDoltIgnoreInConflict(err); conflict != nil {
			continue
		} else if err != nil {
			return nil, err
		} else if ignored == doltdb.DontIgnore {
			// no-op
		} else if ignored == doltdb.Ignore {
			continue
		} else {
			return nil, fmt.Errorf("unrecognized ignore result value: %v", ignored)
		}
		filteredUntrackedTables[tableName] = status
	}

	pd := printData{
		branchName:                branchName,
		remoteName:                remoteName,
		remoteBranchName:          remoteBranchName,
		ahead:                     ahead,
		behind:                    behind,
		conflictsPresent:          conflictsPresent,
		showIgnoredTables:         showIgnoredTables,
		statusPresent:             statusPresent,
		mergeActive:               mergeActive,
		stagedTables:              stagedTables,
		unstagedTables:            unstagedTables,
		untrackedTables:           untrackedTables,
		filteredUntrackedTables:   filteredUntrackedTables,
		unmergedTables:            unmergedTables,
		ignoredTables:             ignoredTables,
		constraintViolationTables: constraintViolationTables,
		schemaConflictTables:      schemaConflictTables,
		ignorePatterns:            ignorePatterns,
		dataConflictTables:        dataConflictTables,
	}
	return &pd, nil
}

func getConflictedTables(statusRows []sql.Row) map[string]bool {
	conflictedTables := make(map[string]bool)
	for _, row := range statusRows {
		tableName := row[0].(string)
		status := row[2].(string)
		if status == "conflict" {
			conflictedTables[tableName] = true
		}
	}
	return conflictedTables
}

func getRemoteInfo(queryist cli.Queryist, sqlCtx *sql.Context, branchName string, remoteName string, remoteBranchName string, currentBranchCommit string) (ahead int64, behind int64, err error) {
	ahead = 0
	behind = 0
	if len(remoteName) > 0 {
		// get remote branch
		remoteBranchRef := fmt.Sprintf("remotes/%s/%s", remoteName, remoteBranchName)
		q := fmt.Sprintf("select name, hash from dolt_remote_branches where name = '%s';", remoteBranchRef)
		remoteBranches, err := GetRowsForSql(queryist, sqlCtx, q)
		if err != nil {
			return ahead, behind, err
		}
		if len(remoteBranches) != 1 {
			return ahead, behind, fmt.Errorf("could not find remote branch %s", remoteBranchRef)
		}
		remoteBranchCommit := remoteBranches[0][1].(string)

		q = fmt.Sprintf("call dolt_count_commits('--from', '%s', '--to', '%s')", currentBranchCommit, remoteBranchCommit)
		rows, err := GetRowsForSql(queryist, sqlCtx, q)
		if err != nil {
			return ahead, behind, err
		}
		if len(rows) != 1 {
			return ahead, behind, fmt.Errorf("could not count commits between %s and %s", currentBranchCommit, remoteBranchCommit)
		}
		aheadDb := rows[0][0]
		behindDb := rows[0][1]

		ahead, err = getInt64ColAsInt64(aheadDb)
		if err != nil {
			return ahead, behind, err
		}
		behind, err = getInt64ColAsInt64(behindDb)
		if err != nil {
			return ahead, behind, err
		}
	}
	return ahead, behind, nil
}

func getLocalBranchInfo(queryist cli.Queryist, sqlCtx *sql.Context, branchName string) (remoteName, remoteBranchName, currentBranchCommit string, err error) {
	remoteName = ""
	currentBranchCommit = ""
	remoteBranchName = ""

	localBranches, err := GetRowsForSql(queryist, sqlCtx, "select name, hash, remote, branch from dolt_branches;")
	if err != nil {
		return remoteName, remoteBranchName, currentBranchCommit, err
	}
	for _, row := range localBranches {
		branch := row[0].(string)
		if branch == branchName {
			currentBranchCommit = row[1].(string)
			remoteName = row[2].(string)
			remoteBranchName = row[3].(string)
		}
	}
	if currentBranchCommit == "" {
		return remoteName, remoteBranchName, currentBranchCommit, fmt.Errorf("could not find current branch commit")
	}
	return remoteName, remoteBranchName, currentBranchCommit, nil
}

func getMergeStatus(queryist cli.Queryist, sqlCtx *sql.Context) (bool, error) {
	mergeRows, err := GetRowsForSql(queryist, sqlCtx, "select is_merging from dolt_merge_status;")
	if err != nil {
		return false, err
	}
	// determine if a merge is active
	mergeActive := false
	if len(mergeRows) == 1 {
		isMerging := mergeRows[0][0]
		mergeActive, err = GetTinyIntColAsBool(isMerging)
		if err != nil {
			return false, err
		}
	} else {
		mergeActive = true
	}
	return mergeActive, nil
}

func getDataConflictsTables(queryist cli.Queryist, sqlCtx *sql.Context) (map[string]bool, error) {
	dataConflictTables := make(map[string]bool)
	dataConflicts, err := GetRowsForSql(queryist, sqlCtx, "select * from dolt_conflicts;")
	if err != nil {
		return nil, err
	}
	for _, row := range dataConflicts {
		tableName := row[0].(string)
		dataConflictTables[tableName] = true
	}
	return dataConflictTables, nil
}

func getConstraintViolationTables(queryist cli.Queryist, sqlCtx *sql.Context) (map[string]bool, error) {
	constraintViolationTables := make(map[string]bool)
	constraintViolations, err := GetRowsForSql(queryist, sqlCtx, "select * from dolt_constraint_violations;")
	if err != nil {
		return nil, err
	}
	for _, row := range constraintViolations {
		tableName := row[0].(string)
		constraintViolationTables[tableName] = true
	}
	return constraintViolationTables, nil
}

func getWorkingStagedTables(queryist cli.Queryist, sqlCtx *sql.Context) (map[string]bool, map[string]bool, error) {
	stagedTableNames := make(map[string]bool)
	workingTableNames := make(map[string]bool)
	diffs, err := GetRowsForSql(queryist, sqlCtx, "select * from dolt_diff where commit_hash='WORKING' OR commit_hash='STAGED';")
	if err != nil {
		return nil, nil, err
	}
	for _, row := range diffs {
		commitHash := row[0].(string)
		tableName := row[1].(string)
		if commitHash == "STAGED" {
			stagedTableNames[tableName] = true
		} else {
			workingTableNames[tableName] = true
		}
	}
	return stagedTableNames, workingTableNames, nil
}

func getIgnoredTablePatternsFromSql(queryist cli.Queryist, sqlCtx *sql.Context) (doltdb.IgnorePatterns, error) {
	var ignorePatterns []doltdb.IgnorePattern
	ignoreRows, err := GetRowsForSql(queryist, sqlCtx, fmt.Sprintf("select * from %s", doltdb.IgnoreTableName))
	if err != nil {
		return nil, err
	}
	for _, row := range ignoreRows {
		pattern := row[0].(string)
		ignoreVal := row[1]

		var ignore bool
		if ignoreString, ok := ignoreVal.(string); ok {
			ignore = ignoreString == "1"
		} else if ignoreInt, ok := ignoreVal.(int8); ok {
			ignore = ignoreInt == 1
		} else {
			return nil, fmt.Errorf("unexpected type for ignore column, value = %s", ignoreVal)
		}

		ip := doltdb.NewIgnorePattern(pattern, ignore)
		ignorePatterns = append(ignorePatterns, ip)
	}
	return ignorePatterns, nil
}

func printEverything(data *printData) error {
	statusFmt := "\t%-18s%s"
	constraintViolationsExist := len(data.constraintViolationTables) > 0
	changesPresent := false

	// branch name
	cli.Printf(branchHeader, data.branchName)

	// remote info
	if data.remoteName != "" {
		ahead := data.ahead
		behind := data.behind
		remoteBranchRef := fmt.Sprintf("%s/%s", data.remoteName, data.remoteBranchName)

		if ahead > 0 && behind > 0 {
			cli.Printf(`Your branch and '%s' have diverged,
and have %v and %v different commits each, respectively.
  (use "dolt pull" to update your local branch)
	`, remoteBranchRef, ahead, behind)
			changesPresent = true
		} else if ahead > 0 {
			s := ""
			if ahead > 1 {
				s = "s"
			}
			cli.Printf(`Your branch is ahead of '%s' by %v commit%s.
  (use "dolt push" to publish your local commits)
	`, remoteBranchRef, ahead, s)
			changesPresent = true
		} else if behind > 0 {
			s := ""
			if behind > 1 {
				s = "s"
			}
			cli.Printf(`Your branch is behind '%s' by %v commit%s, and can be fast-forwarded.
  (use "dolt pull" to update your local branch)
	`, remoteBranchRef, behind, s)
			changesPresent = true
		} else {
			cli.Printf("Your branch is up to date with '%s'.", remoteBranchRef)
		}
	}

	// merge info
	if data.mergeActive {
		if constraintViolationsExist && data.conflictsPresent {
			cli.Println(fmt.Sprintf(unmergedTablesHeader, "conflicts and constraint violations"))
		} else if data.conflictsPresent {
			cli.Println(fmt.Sprintf(unmergedTablesHeader, "conflicts"))
		} else if constraintViolationsExist {
			cli.Println(fmt.Sprintf(unmergedTablesHeader, "constraint violations"))
		} else {
			cli.Println(allMergedHeader)
		}
	}

	// staged tables
	if len(data.stagedTables) > 0 {
		cli.Println(stagedHeader)
		cli.Println(stagedHeaderHelp)
		for tableName, status := range data.stagedTables {
			if !doltdb.IsReadOnlySystemTable(tableName) {
				text := fmt.Sprintf(statusFmt, status+":", tableName)
				greenText := color.GreenString(text)
				cli.Println(greenText)
				changesPresent = true
			}
		}
	}

	// conflicts and violations
	if data.conflictsPresent || constraintViolationsExist {
		cli.Println(unmergedPathsHeader)
		cli.Println(mergedTableHelp)

		// conflicted tables
		if data.conflictsPresent {
			// show schema conflicts
			for tableName := range data.schemaConflictTables {
				text := fmt.Sprintf(statusFmt, schemaConflictLabel, tableName)
				redText := color.RedString(text)
				cli.Println(redText)
				changesPresent = true
			}
			// show data conflicts
			for tableName := range data.dataConflictTables {
				text := fmt.Sprintf(statusFmt, bothModifiedLabel, tableName)
				redText := color.RedString(text)
				cli.Println(redText)
				changesPresent = true
			}
		}

		// constraint violations
		if constraintViolationsExist {
			for tableName := range data.constraintViolationTables {
				hasConflicts := data.dataConflictTables[tableName] || data.schemaConflictTables[tableName]
				if hasConflicts {
					continue
				}
				text := fmt.Sprintf(statusFmt, "modified", tableName)
				redText := color.RedString(text)
				cli.Println(redText)
				changesPresent = true
			}
		}
	}

	// unstaged tables
	if len(data.unstagedTables) > 0 {
		filteredUnstagedTables := make(map[string]string)
		for tableName, status := range data.unstagedTables {
			hasConflicts := data.dataConflictTables[tableName] || data.schemaConflictTables[tableName]
			hasViolations := data.constraintViolationTables[tableName]
			if hasConflicts || hasViolations {
				continue
			}
			filteredUnstagedTables[tableName] = status
		}

		if len(filteredUnstagedTables) > 0 {
			cli.Println()
			cli.Println(workingHeader)
			cli.Println(workingHeaderHelp)
			for tableName, status := range filteredUnstagedTables {
				text := fmt.Sprintf(statusFmt, status+":", tableName)
				redText := color.RedString(text)
				cli.Println(redText)
			}
			changesPresent = true
		}
	}

	// untracked tables
	if len(data.untrackedTables) > 0 {
		if changesPresent {
			cli.Println()
		}
		cli.Println(untrackedHeader)
		cli.Println(untrackedHeaderHelp)
		for tableName, status := range data.filteredUntrackedTables {
			text := fmt.Sprintf(statusFmt, status+":", tableName)
			redText := color.RedString(text)
			cli.Println(redText)
		}
		changesPresent = true
	}

	// ignored tables
	if data.showIgnoredTables && len(data.ignoredTables.Ignore) > 0 {
		if changesPresent {
			cli.Println()
		}
		cli.Println(ignoredHeader)
		cli.Println(ignoredHeaderHelp)
		for _, tableName := range data.ignoredTables.Ignore {
			text := fmt.Sprintf(statusFmt, "new table:", tableName)
			redText := color.RedString(text)
			cli.Println(redText)
			changesPresent = true
		}
	}

	if len(data.ignoredTables.Conflicts) > 0 {
		if changesPresent {
			cli.Println()
		}
		cli.Println(conflictedIgnoredHeader)
		cli.Println(conflictedIgnoredHeaderHelp)
		for _, conflict := range data.ignoredTables.Conflicts {
			text := fmt.Sprintf(statusFmt, "new table:", conflict.Table)
			redText := color.RedString(text)
			cli.Println(redText)
			changesPresent = true
		}
	}

	// nothing to commit
	if !changesPresent {
		cli.Println("nothing to commit, working tree clean")
	}

	return nil
}

func handleStatusVErr(err error) int {
	cli.PrintErrln(errhand.VerboseErrorFromError(err).Verbose())
	return 1
}

<<<<<<< HEAD
// getInt64ColAsInt64 returns the value of an int64 column as a string
// This is necessary because Queryist may return an int64 column as an int64 (when using SQLEngine)
// or as a string (when using ConnectionQueryist).
func getInt64ColAsInt64(col interface{}) (int64, error) {
	switch v := col.(type) {
	case uint64:
		return int64(v), nil
	case int64:
		return v, nil
	case string:
		iv, err := strconv.ParseInt(v, 10, 64)
		if err != nil {
			return 0, err
		}
		return iv, nil
	default:
		return 0, fmt.Errorf("unexpected type %T, was expecting int64, uint64 or string", v)
=======
// getJsonDocumentColAsString returns the value of a JSONDocument column as a string
// This is necessary because Queryist may return a tinyint column as a bool (when using SQLEngine)
// or as a string (when using ConnectionQueryist).
func getJsonDocumentColAsString(sqlCtx *sql.Context, col interface{}) (string, error) {
	switch v := col.(type) {
	case string:
		return v, nil
	case types.JSONDocument:
		text, err := v.ToString(sqlCtx)
		if err != nil {
			return "", err
		}
		return text, nil
	default:
		return "", fmt.Errorf("unexpected type %T, was expecting JSONDocument or string", v)
>>>>>>> 1f6d6855
	}
}<|MERGE_RESOLUTION|>--- conflicted
+++ resolved
@@ -650,42 +650,4 @@
 func handleStatusVErr(err error) int {
 	cli.PrintErrln(errhand.VerboseErrorFromError(err).Verbose())
 	return 1
-}
-
-<<<<<<< HEAD
-// getInt64ColAsInt64 returns the value of an int64 column as a string
-// This is necessary because Queryist may return an int64 column as an int64 (when using SQLEngine)
-// or as a string (when using ConnectionQueryist).
-func getInt64ColAsInt64(col interface{}) (int64, error) {
-	switch v := col.(type) {
-	case uint64:
-		return int64(v), nil
-	case int64:
-		return v, nil
-	case string:
-		iv, err := strconv.ParseInt(v, 10, 64)
-		if err != nil {
-			return 0, err
-		}
-		return iv, nil
-	default:
-		return 0, fmt.Errorf("unexpected type %T, was expecting int64, uint64 or string", v)
-=======
-// getJsonDocumentColAsString returns the value of a JSONDocument column as a string
-// This is necessary because Queryist may return a tinyint column as a bool (when using SQLEngine)
-// or as a string (when using ConnectionQueryist).
-func getJsonDocumentColAsString(sqlCtx *sql.Context, col interface{}) (string, error) {
-	switch v := col.(type) {
-	case string:
-		return v, nil
-	case types.JSONDocument:
-		text, err := v.ToString(sqlCtx)
-		if err != nil {
-			return "", err
-		}
-		return text, nil
-	default:
-		return "", fmt.Errorf("unexpected type %T, was expecting JSONDocument or string", v)
->>>>>>> 1f6d6855
-	}
 }