--- conflicted
+++ resolved
@@ -97,24 +97,10 @@
 			}
 		}
 
-<<<<<<< HEAD
 		// TODO: this should be the global config, probably?
 		mrEnv, err = env.MultiEnvForDirectory(ctx, fs, dEnv)
 		if err != nil {
 			return err, nil
-=======
-			// TODO: this should be the global config, probably?
-			mrEnv, err = env.MultiEnvForDirectory(ctx, dEnv.Config.WriteableConfig(), fs, dEnv.Version, dEnv.IgnoreLockFile)
-			if err != nil {
-				return err, nil
-			}
-		} else {
-			var err error
-			mrEnv, err = env.DoltEnvAsMultiEnv(ctx, dEnv)
-			if err != nil {
-				return err, nil
-			}
->>>>>>> 2a1af3f9
 		}
 	} else {
 		if len(serverConfig.DataDir()) > 0 {
@@ -125,11 +111,15 @@
 		}
 
 		// TODO: this should be the global config, probably?
-<<<<<<< HEAD
-		mrEnv, err = env.MultiEnvForPaths(ctx, env.GetCurrentUserHomeDir, dEnv.Config.WriteableConfig(), fs, version, dbNamesAndPaths...)
-=======
-		mrEnv, err = env.LoadMultiEnv(ctx, env.GetCurrentUserHomeDir, dEnv.Config.WriteableConfig(), fs, version, dEnv.IgnoreLockFile, dbNamesAndPaths...)
->>>>>>> 2a1af3f9
+		mrEnv, err = env.MultiEnvForPaths(
+			ctx,
+			env.GetCurrentUserHomeDir,
+			dEnv.Config.WriteableConfig(),
+			fs,
+			version,
+			dEnv.IgnoreLockFile,
+			dbNamesAndPaths...,
+		)
 
 		if err != nil {
 			return err, nil
