// Copyright 2020 Liquidata, Inc.
//
// Licensed under the Apache License, Version 2.0 (the "License");
// you may not use this file except in compliance with the License.
// You may obtain a copy of the License at
//
//     http://www.apache.org/licenses/LICENSE-2.0
//
// Unless required by applicable law or agreed to in writing, software
// distributed under the License is distributed on an "AS IS" BASIS,
// WITHOUT WARRANTIES OR CONDITIONS OF ANY KIND, either express or implied.
// See the License for the specific language governing permissions and
// limitations under the License.

package testcommands

import (
	"context"
	"fmt"
	"testing"
	"time"

	"github.com/stretchr/testify/assert"
	"github.com/stretchr/testify/require"

	"github.com/liquidata-inc/dolt/go/cmd/dolt/commands/cnfcmds"
	"github.com/liquidata-inc/dolt/go/cmd/dolt/errhand"
	"github.com/liquidata-inc/dolt/go/libraries/doltcore/doltdb"
	"github.com/liquidata-inc/dolt/go/libraries/doltcore/env"
	"github.com/liquidata-inc/dolt/go/libraries/doltcore/env/actions"
	"github.com/liquidata-inc/dolt/go/libraries/doltcore/merge"
	dsqle "github.com/liquidata-inc/dolt/go/libraries/doltcore/sqle"
)

type Command interface {
	CommandString() string
	Exec(t *testing.T, dEnv *env.DoltEnv) error
}

type StageAll struct{}

// CommandString describes the StageAll command for debugging purposes.
func (a StageAll) CommandString() string { return "stage_all" }

// Exec executes a StageAll command on a test dolt environment.
func (a StageAll) Exec(t *testing.T, dEnv *env.DoltEnv) error {
	return actions.StageAllTables(context.Background(), dEnv, false)
}

// TODO: comments on exported functions
type CommitStaged struct {
	Message string
}

// CommandString describes the CommitStaged command for debugging purposes.
func (c CommitStaged) CommandString() string { return fmt.Sprintf("commit_staged: %s", c.Message) }

// Exec executes a CommitStaged command on a test dolt environment.
func (c CommitStaged) Exec(t *testing.T, dEnv *env.DoltEnv) error {
	return actions.CommitStaged(context.Background(), dEnv, c.Message, time.Now(), false)
}

type CommitAll struct {
	Message string
}

// CommandString describes the CommitAll command for debugging purposes.
func (c CommitAll) CommandString() string { return fmt.Sprintf("commit: %s", c.Message) }

// Exec executes a CommitAll command on a test dolt environment.
func (c CommitAll) Exec(t *testing.T, dEnv *env.DoltEnv) error {
	err := actions.StageAllTables(context.Background(), dEnv, false)
	require.NoError(t, err)

	return actions.CommitStaged(context.Background(), dEnv, c.Message, time.Now(), false)
}

// TODO: comments on exported functions
type ResetHard struct{}

// CommandString describes the ResetHard command for debugging purposes.
func (r ResetHard) CommandString() string { return "reset_hard" }

// NOTE: does not handle untracked tables
func (r ResetHard) Exec(t *testing.T, dEnv *env.DoltEnv) error {
	headRoot, err := dEnv.HeadRoot(context.Background())
	if err != nil {
		return err
	}

	err = dEnv.UpdateWorkingRoot(context.Background(), headRoot)
	if err != nil {
		return err
	}

	_, err = dEnv.UpdateStagedRoot(context.Background(), headRoot)
	if err != nil {
		return err
	}

	err = actions.SaveTrackedDocsFromWorking(context.Background(), dEnv)
	return err
}

type Query struct {
	Query string
}

// CommandString describes the Query command for debugging purposes.
func (q Query) CommandString() string { return fmt.Sprintf("query %s", q.Query) }

// Exec executes a Query command on a test dolt environment.
func (q Query) Exec(t *testing.T, dEnv *env.DoltEnv) error {
	root, err := dEnv.WorkingRoot(context.Background())
	require.NoError(t, err)
	sqlDb := dsqle.NewDatabase("dolt", root, dEnv.DoltDB, nil)
	engine, sqlCtx, err := dsqle.NewTestEngine(context.Background(), sqlDb, root)
	require.NoError(t, err)

	_, _, err = engine.Query(sqlCtx, q.Query)
<<<<<<< HEAD

	if err != nil {
		return err
	}

	err = dEnv.UpdateWorkingRoot(context.Background(), sqlDb.Root())
	return err
=======
	require.NoError(t, err)
	newRoot, err := sqlDb.GetRoot(sqlCtx)
	require.NoError(t, err)
	err = dEnv.UpdateWorkingRoot(sqlCtx, newRoot)
	require.NoError(t, err)
>>>>>>> 4fc39b51
}

type Branch struct {
	BranchName string
}

// CommandString describes the Branch command for debugging purposes.
func (b Branch) CommandString() string { return fmt.Sprintf("branch: %s", b.BranchName) }

// Exec executes a Branch command on a test dolt environment.
func (b Branch) Exec(_ *testing.T, dEnv *env.DoltEnv) error {
	cwb := dEnv.RepoState.Head.Ref.String()
	return actions.CreateBranch(context.Background(), dEnv, b.BranchName, cwb, false)
}

type Checkout struct {
	BranchName string
}

// CommandString describes the Checkout command for debugging purposes.
func (c Checkout) CommandString() string { return fmt.Sprintf("checkout: %s", c.BranchName) }

// Exec executes a Checkout command on a test dolt environment.
func (c Checkout) Exec(_ *testing.T, dEnv *env.DoltEnv) error {
	return actions.CheckoutBranch(context.Background(), dEnv, c.BranchName)
}

type Merge struct {
	BranchName string
}

// CommandString describes the Merge command for debugging purposes.
func (m Merge) CommandString() string { return fmt.Sprintf("merge: %s", m.BranchName) }

// Exec executes a Merge command on a test dolt environment.
func (m Merge) Exec(t *testing.T, dEnv *env.DoltEnv) error {
	// Adapted from commands/merge.go:Exec()
	dref, err := dEnv.FindRef(context.Background(), m.BranchName)
	assert.NoError(t, err)

	cm1 := resolveCommit(t, "HEAD", dEnv)
	cm2 := resolveCommit(t, dref.String(), dEnv)

	h1, err := cm1.HashOf()
	assert.NoError(t, err)

	h2, err := cm2.HashOf()
	assert.NoError(t, err)
	assert.NotEqual(t, h1, h2)

	tblNames, _, err := dEnv.MergeWouldStompChanges(context.Background(), cm2)
	if err != nil {
		return err
	}
	if len(tblNames) != 0 {
		return errhand.BuildDError("error: failed to determine mergability.").AddCause(err).Build()
	}

	if ok, err := cm1.CanFastForwardTo(context.Background(), cm2); ok {
		if err != nil {
			return err
		}

		rv, err := cm2.GetRootValue()
		assert.NoError(t, err)

		h, err := dEnv.DoltDB.WriteRootValue(context.Background(), rv)
		assert.NoError(t, err)

		err = dEnv.DoltDB.FastForward(context.Background(), dEnv.RepoState.CWBHeadRef(), cm2)
		if err != nil {
			return err
		}

		dEnv.RepoState.Working = h.String()
		dEnv.RepoState.Staged = h.String()
		err = dEnv.RepoState.Save(dEnv.FS)
		assert.NoError(t, err)

		err = actions.SaveTrackedDocsFromWorking(context.Background(), dEnv)
		assert.NoError(t, err)

	} else {
		mergedRoot, tblToStats, err := merge.MergeCommits(context.Background(), dEnv.DoltDB, cm1, cm2)
		require.NoError(t, err)
		for _, stats := range tblToStats {
			require.True(t, stats.Conflicts == 0)
		}

		h2, err := cm2.HashOf()
		require.NoError(t, err)

		err = dEnv.RepoState.StartMerge(dref, h2.String(), dEnv.FS)
		if err != nil {
			return err
		}

		err = dEnv.UpdateWorkingRoot(context.Background(), mergedRoot)
		if err != nil {
			return err
		}

		err = actions.SaveTrackedDocsFromWorking(context.Background(), dEnv)
		if err != nil {
			return err
		}

		_, err = dEnv.UpdateStagedRoot(context.Background(), mergedRoot)
		if err != nil {
			return err
		}
	}
	return nil
}

func resolveCommit(t *testing.T, cSpecStr string, dEnv *env.DoltEnv) *doltdb.Commit {
	cs, err := doltdb.NewCommitSpec(cSpecStr, dEnv.RepoState.Head.Ref.String())
	require.NoError(t, err)
	cm, err := dEnv.DoltDB.Resolve(context.TODO(), cs)
	require.NoError(t, err)
	return cm
}

type ConflictsCat struct {
	TableName string
}

// CommandString describes the ConflictsCat command for debugging purposes.
func (c ConflictsCat) CommandString() string { return fmt.Sprintf("conflicts_cat: %s", c.TableName) }

// Exec executes a ConflictsCat command on a test dolt environment.
func (c ConflictsCat) Exec(t *testing.T, dEnv *env.DoltEnv) error {
	out := cnfcmds.CatCmd{}.Exec(context.Background(), "dolt conflicts cat", []string{c.TableName}, dEnv)
	require.Equal(t, 0, out)
	return nil
}<|MERGE_RESOLUTION|>--- conflicted
+++ resolved
@@ -118,21 +118,16 @@
 	require.NoError(t, err)
 
 	_, _, err = engine.Query(sqlCtx, q.Query)
-<<<<<<< HEAD
-
-	if err != nil {
-		return err
-	}
-
-	err = dEnv.UpdateWorkingRoot(context.Background(), sqlDb.Root())
+
+	if err != nil {
+		return err
+	}
+
+	newRoot, err := sqlDb.GetRoot(sqlCtx)
+	require.NoError(t, err)
+
+	err = dEnv.UpdateWorkingRoot(context.Background(), newRoot)
 	return err
-=======
-	require.NoError(t, err)
-	newRoot, err := sqlDb.GetRoot(sqlCtx)
-	require.NoError(t, err)
-	err = dEnv.UpdateWorkingRoot(sqlCtx, newRoot)
-	require.NoError(t, err)
->>>>>>> 4fc39b51
 }
 
 type Branch struct {
