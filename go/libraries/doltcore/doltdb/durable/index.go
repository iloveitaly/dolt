// Copyright 2021 Dolthub, Inc.
//
// Licensed under the Apache License, Version 2.0 (the "License");
// you may not use this file except in compliance with the License.
// You may obtain a copy of the License at
//
//     http://www.apache.org/licenses/LICENSE-2.0
//
// Unless required by applicable law or agreed to in writing, software
// distributed under the License is distributed on an "AS IS" BASIS,
// WITHOUT WARRANTIES OR CONDITIONS OF ANY KIND, either express or implied.
// See the License for the specific language governing permissions and
// limitations under the License.

package durable

import (
	"context"
	"fmt"
	"io"
	"strings"

	"github.com/dolthub/dolt/go/libraries/doltcore/schema"
	"github.com/dolthub/dolt/go/store/hash"
	"github.com/dolthub/dolt/go/store/prolly"
	"github.com/dolthub/dolt/go/store/prolly/shim"
	"github.com/dolthub/dolt/go/store/prolly/tree"
	"github.com/dolthub/dolt/go/store/types"
	"github.com/dolthub/dolt/go/store/val"
)

// Index represents a Table index.
type Index interface {
	// HashOf returns the hash.Hash of this table.
	HashOf() (hash.Hash, error)

	// Count returns the cardinality of the index.
	Count() (uint64, error)

	// Empty returns true if the index is empty.
	Empty() (bool, error)

	// Format returns the types.NomsBinFormat for this index.
	Format() *types.NomsBinFormat

	// AddColumnToRows adds the column given to the rows data and returns the resulting rows.
	// The |newCol| is present in |newSchema|.
	AddColumnToRows(ctx context.Context, newCol string, newSchema schema.Schema) (Index, error)

	// Returns the serialized bytes of the (top of the) index.
	// Non-public. Used for flatbuffers Table persistence.
	bytes() ([]byte, error)
}

// IndexSet stores a collection secondary Indexes.
type IndexSet interface {
	// HashOf returns the hash.Hash of this table.
	HashOf() (hash.Hash, error)

	// GetIndex gets an index from the set.
	GetIndex(ctx context.Context, sch schema.Schema, name string) (Index, error)

	// PutIndex puts an index into the set.
	PutIndex(ctx context.Context, name string, idx Index) (IndexSet, error)

	// PutNomsIndex puts a noms index into the set.
	// todo(andy): this is a temporary stop-gap while abstracting types.Map
	PutNomsIndex(ctx context.Context, name string, idx types.Map) (IndexSet, error)

	// DropIndex removes an index from the set.
	DropIndex(ctx context.Context, name string) (IndexSet, error)

	// RenameIndex renames index |oldName| to |newName|.
	RenameIndex(ctx context.Context, oldName, newName string) (IndexSet, error)
}

// RefFromIndex persists the Index and returns a types.Ref to it.
func RefFromIndex(ctx context.Context, vrw types.ValueReadWriter, idx Index) (types.Ref, error) {
	switch idx.Format() {
	case types.Format_LD_1, types.Format_7_18, types.Format_DOLT_DEV:
		return refFromNomsValue(ctx, vrw, idx.(nomsIndex).index)

	case types.Format_DOLT:
		b := shim.ValueFromMap(idx.(prollyIndex).index)
		return refFromNomsValue(ctx, vrw, b)

	default:
		return types.Ref{}, errNbfUnkown
	}
}

// indexFromRef reads the types.Ref from storage and returns the Index it points to.
func indexFromRef(ctx context.Context, vrw types.ValueReadWriter, ns tree.NodeStore, sch schema.Schema, r types.Ref) (Index, error) {
	return indexFromAddr(ctx, vrw, ns, sch, r.TargetHash())
}

func indexFromAddr(ctx context.Context, vrw types.ValueReadWriter, ns tree.NodeStore, sch schema.Schema, addr hash.Hash) (Index, error) {
	v, err := vrw.ReadValue(ctx, addr)
	if err != nil {
		return nil, err
	}

	switch vrw.Format() {
	case types.Format_LD_1, types.Format_7_18, types.Format_DOLT_DEV:
		return IndexFromNomsMap(v.(types.Map), vrw, ns), nil

<<<<<<< HEAD
	case types.Format_DOLT_1:
		pm, err := shim.MapFromValue(v, sch, ns)
		if err != nil {
			return nil, err
		}
=======
	case types.Format_DOLT:
		pm := shim.MapFromValue(v, sch, ns)
>>>>>>> c32cc936
		return IndexFromProllyMap(pm), nil

	default:
		return nil, errNbfUnkown
	}
}

// NewEmptyIndex returns an index with no rows.
func NewEmptyIndex(ctx context.Context, vrw types.ValueReadWriter, ns tree.NodeStore, sch schema.Schema) (Index, error) {
	switch vrw.Format() {
	case types.Format_LD_1, types.Format_7_18, types.Format_DOLT_DEV:
		m, err := types.NewMap(ctx, vrw)
		if err != nil {
			return nil, err
		}
		return IndexFromNomsMap(m, vrw, ns), nil

	case types.Format_DOLT:
		kd, vd := sch.GetMapDescriptors()
		m, err := prolly.NewMapFromTuples(ctx, ns, kd, vd)
		if err != nil {
			return nil, err
		}
		return IndexFromProllyMap(m), nil

	default:
		return nil, errNbfUnkown
	}
}

type nomsIndex struct {
	index types.Map
	vrw   types.ValueReadWriter
	ns    tree.NodeStore
}

var _ Index = nomsIndex{}

func IterAllIndexes(
	ctx context.Context,
	sch schema.Schema,
	set IndexSet,
	cb func(name string, idx Index) error,
) error {
	for _, def := range sch.Indexes().AllIndexes() {
		idx, err := set.GetIndex(ctx, sch, def.Name())
		if err != nil {
			return err
		}
		if err = cb(def.Name(), idx); err != nil {
			return err
		}
	}
	return nil
}

// NomsMapFromIndex unwraps the Index and returns the underlying types.Map.
func NomsMapFromIndex(i Index) types.Map {
	return i.(nomsIndex).index
}

// IndexFromNomsMap wraps a types.Map and returns it as an Index.
func IndexFromNomsMap(m types.Map, vrw types.ValueReadWriter, ns tree.NodeStore) Index {
	return nomsIndex{
		index: m,
		vrw:   vrw,
		ns:    ns,
	}
}

var _ Index = nomsIndex{}

// HashOf implements Index.
func (i nomsIndex) HashOf() (hash.Hash, error) {
	return i.index.Hash(i.vrw.Format())
}

// Count implements Index.
func (i nomsIndex) Count() (uint64, error) {
	return i.index.Len(), nil
}

// Empty implements Index.
func (i nomsIndex) Empty() (bool, error) {
	return i.index.Len() == 0, nil
}

// Format implements Index.
func (i nomsIndex) Format() *types.NomsBinFormat {
	return i.vrw.Format()
}

// bytes implements Index.
func (i nomsIndex) bytes() ([]byte, error) {
	rowschunk, err := types.EncodeValue(i.index, i.vrw.Format())
	if err != nil {
		return nil, err
	}
	return rowschunk.Data(), nil
}

func (i nomsIndex) AddColumnToRows(ctx context.Context, newCol string, newSchema schema.Schema) (Index, error) {
	// no-op for noms indexes because of tag-based mapping
	return i, nil
}

type prollyIndex struct {
	index prolly.Map
}

// ProllyMapFromIndex unwraps the Index and returns the underlying prolly.Map.
func ProllyMapFromIndex(i Index) prolly.Map {
	return i.(prollyIndex).index
}

// IndexFromProllyMap wraps a prolly.Map and returns it as an Index.
func IndexFromProllyMap(m prolly.Map) Index {
	return prollyIndex{index: m}
}

var _ Index = prollyIndex{}

// HashOf implements Index.
func (i prollyIndex) HashOf() (hash.Hash, error) {
	return i.index.HashOf(), nil
}

// Count implements Index.
func (i prollyIndex) Count() (uint64, error) {
	c, err := i.index.Count()
	return uint64(c), err
}

// Empty implements Index.
func (i prollyIndex) Empty() (bool, error) {
	c, err := i.index.Count()
	if err != nil {
		return false, err
	}
	return c == 0, nil
}

// Format implements Index.
func (i prollyIndex) Format() *types.NomsBinFormat {
	return i.index.Format()
}

// bytes implements Index.
func (i prollyIndex) bytes() ([]byte, error) {
	return []byte(shim.ValueFromMap(i.index).(types.SerialMessage)), nil
}

var _ Index = prollyIndex{}

func (i prollyIndex) AddColumnToRows(ctx context.Context, newCol string, newSchema schema.Schema) (Index, error) {
	var last bool
	colIdx, iCol := 0, 0
	newSchema.GetNonPKCols().Iter(func(tag uint64, col schema.Column) (stop bool, err error) {
		last = false
		if strings.ToLower(col.Name) == strings.ToLower(newCol) {
			last = true
			colIdx = iCol
		}
		iCol++
		return false, nil
	})

	// If the column we added was last among non-primary key columns we can skip this step
	if last {
		return i, nil
	}

	// If not, then we have to iterate over this table's rows and update all the offsets for the new column
	rowMap := ProllyMapFromIndex(i)
	mutator := rowMap.Mutate()

	iter, err := mutator.IterAll(ctx)
	if err != nil {
		return nil, err
	}

	// Re-write all the rows, inserting a zero-byte field in every value tuple
	_, valDesc := rowMap.Descriptors()
	b := val.NewTupleBuilder(valDesc)
	for {
		k, v, err := iter.Next(ctx)
		if err == io.EOF {
			b.Recycle()
			break
		} else if err != nil {
			return nil, err
		}

		for i := 0; i < colIdx; i++ {
			b.PutRaw(i, v.GetField(i))
		}
		b.PutRaw(colIdx, nil)
		for i := colIdx; i < v.Count(); i++ {
			b.PutRaw(i+1, v.GetField(i))
		}

		err = mutator.Put(ctx, k, b.BuildPermissive(sharePool))
		if err != nil {
			return nil, err
		}

		b.Recycle()
	}

	newMap, err := mutator.Map(ctx)
	if err != nil {
		return nil, err
	}

	return IndexFromProllyMap(newMap), nil
}

// NewIndexSet returns an empty IndexSet.
func NewIndexSet(ctx context.Context, vrw types.ValueReadWriter, ns tree.NodeStore) (IndexSet, error) {
	if vrw.Format().UsesFlatbuffers() {
		emptyam, err := prolly.NewEmptyAddressMap(ns)
		if err != nil {
			return nil, err
		}
		return doltDevIndexSet{vrw, ns, emptyam}, nil
	}

	empty, err := types.NewMap(ctx, vrw)
	if err != nil {
		return nil, err
	}
	return nomsIndexSet{
		indexes: empty,
		vrw:     vrw,
	}, nil
}

func NewIndexSetWithEmptyIndexes(ctx context.Context, vrw types.ValueReadWriter, ns tree.NodeStore, sch schema.Schema) (IndexSet, error) {
	s, err := NewIndexSet(ctx, vrw, ns)
	if err != nil {
		return nil, err
	}
	for _, index := range sch.Indexes().AllIndexes() {
		empty, err := NewEmptyIndex(ctx, vrw, ns, index.Schema())
		if err != nil {
			return nil, err
		}
		s, err = s.PutIndex(ctx, index.Name(), empty)
		if err != nil {
			return nil, err
		}
	}
	return s, nil
}

type nomsIndexSet struct {
	indexes types.Map
	vrw     types.ValueReadWriter
	ns      tree.NodeStore
}

var _ IndexSet = nomsIndexSet{}

// HashOf implements IndexSet.
func (s nomsIndexSet) HashOf() (hash.Hash, error) {
	return s.indexes.Hash(s.vrw.Format())
}

// GetIndex implements IndexSet.
func (s nomsIndexSet) GetIndex(ctx context.Context, sch schema.Schema, name string) (Index, error) {
	v, ok, err := s.indexes.MaybeGet(ctx, types.String(name))
	if !ok {
		err = fmt.Errorf("index %s not found in IndexSet", name)
	}
	if err != nil {
		return nil, err
	}

	idx := sch.Indexes().GetByName(name)
	if idx == nil {
		return nil, fmt.Errorf("index not found: %s", name)
	}

	return indexFromRef(ctx, s.vrw, s.ns, idx.Schema(), v.(types.Ref))
}

// PutIndex implements IndexSet.
func (s nomsIndexSet) PutNomsIndex(ctx context.Context, name string, idx types.Map) (IndexSet, error) {
	return s.PutIndex(ctx, name, IndexFromNomsMap(idx, s.vrw, s.ns))
}

// PutIndex implements IndexSet.
func (s nomsIndexSet) PutIndex(ctx context.Context, name string, idx Index) (IndexSet, error) {
	ref, err := RefFromIndex(ctx, s.vrw, idx)
	if err != nil {
		return nil, err
	}

	im, err := s.indexes.Edit().Set(types.String(name), ref).Map(ctx)
	if err != nil {
		return nil, err
	}

	return nomsIndexSet{indexes: im, vrw: s.vrw, ns: s.ns}, nil
}

// DropIndex implements IndexSet.
func (s nomsIndexSet) DropIndex(ctx context.Context, name string) (IndexSet, error) {
	im, err := s.indexes.Edit().Remove(types.String(name)).Map(ctx)
	if err != nil {
		return nil, err
	}

	return nomsIndexSet{indexes: im, vrw: s.vrw, ns: s.ns}, nil
}

func (s nomsIndexSet) RenameIndex(ctx context.Context, oldName, newName string) (IndexSet, error) {
	v, ok, err := s.indexes.MaybeGet(ctx, types.String(oldName))
	if !ok {
		err = fmt.Errorf("index %s not found in IndexSet", oldName)
	}
	if err != nil {
		return nil, err
	}

	edit := s.indexes.Edit()
	im, err := edit.Set(types.String(newName), v).Remove(types.String(oldName)).Map(ctx)
	if err != nil {
		return nil, err
	}

	return nomsIndexSet{indexes: im, vrw: s.vrw, ns: s.ns}, nil
}

func mapFromIndexSet(ic IndexSet) types.Map {
	return ic.(nomsIndexSet).indexes
}

type doltDevIndexSet struct {
	vrw types.ValueReadWriter
	ns  tree.NodeStore
	am  prolly.AddressMap
}

var _ IndexSet = doltDevIndexSet{}

func (is doltDevIndexSet) HashOf() (hash.Hash, error) {
	return is.am.HashOf(), nil
}

func (is doltDevIndexSet) GetIndex(ctx context.Context, sch schema.Schema, name string) (Index, error) {
	addr, err := is.am.Get(ctx, name)
	if err != nil {
		return nil, err
	}
	if addr.IsEmpty() {
		return nil, fmt.Errorf("index %s not found in IndexSet", name)
	}
	idxSch := sch.Indexes().GetByName(name)
	if idxSch == nil {
		return nil, fmt.Errorf("index schema not found: %s", name)
	}
	return indexFromAddr(ctx, is.vrw, is.ns, idxSch.Schema(), addr)
}

func (is doltDevIndexSet) PutIndex(ctx context.Context, name string, idx Index) (IndexSet, error) {
	ref, err := RefFromIndex(ctx, is.vrw, idx)
	if err != nil {
		return nil, err
	}

	ae := is.am.Editor()
	err = ae.Update(ctx, name, ref.TargetHash())
	if err != nil {
		return nil, err
	}
	am, err := ae.Flush(ctx)
	if err != nil {
		return nil, err
	}

	return doltDevIndexSet{is.vrw, is.ns, am}, nil
}

func (is doltDevIndexSet) PutNomsIndex(ctx context.Context, name string, idx types.Map) (IndexSet, error) {
	return is.PutIndex(ctx, name, IndexFromNomsMap(idx, is.vrw, is.ns))
}

func (is doltDevIndexSet) DropIndex(ctx context.Context, name string) (IndexSet, error) {
	ae := is.am.Editor()
	err := ae.Delete(ctx, name)
	if err != nil {
		return nil, err
	}
	am, err := ae.Flush(ctx)
	if err != nil {
		return nil, err
	}
	return doltDevIndexSet{is.vrw, is.ns, am}, nil
}

func (is doltDevIndexSet) RenameIndex(ctx context.Context, oldName, newName string) (IndexSet, error) {
	addr, err := is.am.Get(ctx, oldName)
	if err != nil {
		return nil, err
	}
	if addr.IsEmpty() {
		return nil, fmt.Errorf("index %s not found in IndexSet", oldName)
	}
	newaddr, err := is.am.Get(ctx, newName)
	if err != nil {
		return nil, err
	}
	if !newaddr.IsEmpty() {
		return nil, fmt.Errorf("index %s found in IndexSet when attempting to rename index", newName)
	}

	ae := is.am.Editor()
	err = ae.Update(ctx, newName, addr)
	if err != nil {
		return nil, err
	}
	err = ae.Delete(ctx, oldName)
	if err != nil {
		return nil, err
	}

	am, err := ae.Flush(ctx)
	if err != nil {
		return nil, err
	}

	return doltDevIndexSet{is.vrw, is.ns, am}, nil
}<|MERGE_RESOLUTION|>--- conflicted
+++ resolved
@@ -104,16 +104,11 @@
 	case types.Format_LD_1, types.Format_7_18, types.Format_DOLT_DEV:
 		return IndexFromNomsMap(v.(types.Map), vrw, ns), nil
 
-<<<<<<< HEAD
-	case types.Format_DOLT_1:
+	case types.Format_DOLT:
 		pm, err := shim.MapFromValue(v, sch, ns)
 		if err != nil {
 			return nil, err
 		}
-=======
-	case types.Format_DOLT:
-		pm := shim.MapFromValue(v, sch, ns)
->>>>>>> c32cc936
 		return IndexFromProllyMap(pm), nil
 
 	default:
