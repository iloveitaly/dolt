// Copyright 2019 Dolthub, Inc.
//
// Licensed under the Apache License, Version 2.0 (the "License");
// you may not use this file except in compliance with the License.
// You may obtain a copy of the License at
//
//     http://www.apache.org/licenses/LICENSE-2.0
//
// Unless required by applicable law or agreed to in writing, software
// distributed under the License is distributed on an "AS IS" BASIS,
// WITHOUT WARRANTIES OR CONDITIONS OF ANY KIND, either express or implied.
// See the License for the specific language governing permissions and
// limitations under the License.

package doltdb

import (
	"context"
	"errors"
	"fmt"
	"io"
	"path/filepath"
	"strings"
	"time"

	"github.com/dolthub/dolt/go/libraries/doltcore/dbfactory"
	"github.com/dolthub/dolt/go/libraries/doltcore/ref"
	"github.com/dolthub/dolt/go/libraries/utils/filesys"
	"github.com/dolthub/dolt/go/store/chunks"
	"github.com/dolthub/dolt/go/store/datas"
	"github.com/dolthub/dolt/go/store/datas/pull"
	"github.com/dolthub/dolt/go/store/hash"
	"github.com/dolthub/dolt/go/store/prolly/tree"
	"github.com/dolthub/dolt/go/store/types"
	"github.com/dolthub/dolt/go/store/types/edits"
)

func init() {
	types.CreateEditAccForMapEdits = edits.NewAsyncSortedEditsWithDefaults
}

// WORKING and STAGED identifiers refer to the working and staged roots in special circumstances where
// we expect to resolve a commit spec, but need working or staged
const (
	Working = "WORKING"
	Staged  = "STAGED"
)

const (
	CreationBranch = "create"

	defaultChunksPerTF = 256 * 1024
)

// LocalDirDoltDB stores the db in the current directory
var LocalDirDoltDB = "file://./" + dbfactory.DoltDataDir

// InMemDoltDB stores the DoltDB db in memory and is primarily used for testing
var InMemDoltDB = "mem://"

var ErrNoRootValAtHash = errors.New("there is no dolt root value at that hash")
var ErrCannotDeleteLastBranch = errors.New("cannot delete the last branch")

// DoltDB wraps access to the underlying noms database and hides some of the details of the underlying storage.
// Additionally the noms codebase uses panics in a way that is non idiomatic and We've opted to recover and return
// errors in many cases.
type DoltDB struct {
	db  hooksDatabase
	vrw types.ValueReadWriter
	ns  tree.NodeStore
}

// DoltDBFromCS creates a DoltDB from a noms chunks.ChunkStore
func DoltDBFromCS(cs chunks.ChunkStore) *DoltDB {
	vrw := types.NewValueStore(cs)
	ns := tree.NewNodeStore(cs)
	db := datas.NewTypesDatabase(vrw, ns)

	return &DoltDB{hooksDatabase{Database: db}, vrw, ns}
}

// HackDatasDatabaseFromDoltDB unwraps a DoltDB to a datas.Database.
// Deprecated: only for use in dolt migrate.
func HackDatasDatabaseFromDoltDB(ddb *DoltDB) datas.Database {
	return ddb.db
}

// LoadDoltDB will acquire a reference to the underlying noms db.  If the Location is InMemDoltDB then a reference
// to a newly created in memory database will be used. If the location is LocalDirDoltDB, the directory must exist or
// this returns nil.
func LoadDoltDB(ctx context.Context, nbf *types.NomsBinFormat, urlStr string, fs filesys.Filesys) (*DoltDB, error) {
	return LoadDoltDBWithParams(ctx, nbf, urlStr, fs, nil)
}

func LoadDoltDBWithParams(ctx context.Context, nbf *types.NomsBinFormat, urlStr string, fs filesys.Filesys, params map[string]interface{}) (*DoltDB, error) {
	if urlStr == LocalDirDoltDB {
		exists, isDir := fs.Exists(dbfactory.DoltDataDir)

		if !exists {
			return nil, errors.New("missing dolt data directory")
		} else if !isDir {
			return nil, errors.New("file exists where the dolt data directory should be")
		}

		absPath, err := fs.Abs(dbfactory.DoltDataDir)
		if err != nil {
			return nil, err
		}

		urlStr = fmt.Sprintf("file://%s", filepath.ToSlash(absPath))
	}

	db, vrw, ns, err := dbfactory.CreateDB(ctx, nbf, urlStr, params)

	if err != nil {
		return nil, err
	}

	return &DoltDB{hooksDatabase{Database: db}, vrw, ns}, nil
}

// NomsRoot returns the hash of the noms dataset map
func (ddb *DoltDB) NomsRoot(ctx context.Context) (hash.Hash, error) {
	return datas.ChunkStoreFromDatabase(ddb.db).Root(ctx)
}

// CommitRoot executes a chunkStore commit, atomically swapping the root hash of the database manifest
func (ddb *DoltDB) CommitRoot(ctx context.Context, last, current hash.Hash) (bool, error) {
	return datas.ChunkStoreFromDatabase(ddb.db).Commit(ctx, last, current)
}

func (ddb *DoltDB) Has(ctx context.Context, h hash.Hash) (bool, error) {
	return datas.ChunkStoreFromDatabase(ddb.db).Has(ctx, h)
}

func (ddb *DoltDB) CSMetricsSummary() string {
	return datas.GetCSStatSummaryForDB(ddb.db)
}

// WriteEmptyRepo will create initialize the given db with a master branch which points to a commit which has valid
// metadata for the creation commit, and an empty RootValue.
func (ddb *DoltDB) WriteEmptyRepo(ctx context.Context, initBranch, name, email string) error {
	return ddb.WriteEmptyRepoWithCommitTime(ctx, initBranch, name, email, datas.CommitNowFunc())
}

func (ddb *DoltDB) WriteEmptyRepoWithCommitTime(ctx context.Context, initBranch, name, email string, t time.Time) error {
	return ddb.WriteEmptyRepoWithCommitTimeAndDefaultBranch(ctx, name, email, t, ref.NewBranchRef(initBranch))
}

func (ddb *DoltDB) WriteEmptyRepoWithCommitTimeAndDefaultBranch(
	ctx context.Context,
	name, email string,
	t time.Time,
	init ref.BranchRef,
) error {
	// precondition checks
	name = strings.TrimSpace(name)
	email = strings.TrimSpace(email)

	if name == "" || email == "" {
		panic("Passed bad name or email.  Both should be valid")
	}

	ds, err := ddb.db.GetDataset(ctx, CreationBranch)

	if err != nil {
		return err
	}

	if ds.HasHead() {
		return errors.New("database already exists")
	}

	rv, err := EmptyRootValue(ctx, ddb.vrw, ddb.ns)

	if err != nil {
		return err
	}

	rv, _, err = ddb.WriteRootValue(ctx, rv)

	if err != nil {
		return err
	}

	cm, _ := datas.NewCommitMetaWithUserTS(name, email, "Initialize data repository", t)

	commitOpts := datas.CommitOptions{Meta: cm}

	cb := ref.NewInternalRef(CreationBranch)
	ds, err = ddb.db.GetDataset(ctx, cb.String())

	if err != nil {
		return err
	}

	firstCommit, err := ddb.db.Commit(ctx, ds, rv.nomsValue(), commitOpts)

	if err != nil {
		return err
	}

	ds, err = ddb.db.GetDataset(ctx, init.String())

	if err != nil {
		return err
	}

	headAddr, ok := firstCommit.MaybeHeadAddr()
	if !ok {
		return errors.New("commit without head")
	}

	_, err = ddb.db.SetHead(ctx, ds, headAddr)
	return err
}

func (ddb *DoltDB) Close() error {
	return ddb.db.Close()
}

func getCommitValForRefStr(ctx context.Context, db datas.Database, vrw types.ValueReadWriter, ref string) (*datas.Commit, error) {
	if err := datas.ValidateDatasetId(ref); err != nil {
		return nil, fmt.Errorf("invalid ref format: %s", ref)
	}

	ds, err := db.GetDataset(ctx, ref)

	if err != nil {
		return nil, err
	}

	if !ds.HasHead() {
		return nil, ErrBranchNotFound
	}

	if ds.IsTag() {
		_, commitaddr, err := ds.HeadTag()
		if err != nil {
			return nil, err
		}
		return datas.LoadCommitAddr(ctx, vrw, commitaddr)
	}

	r, _, err := ds.MaybeHeadRef()
	if err != nil {
		return nil, err
	}
	return datas.LoadCommitRef(ctx, vrw, r)
}

func getCommitValForHash(ctx context.Context, vr types.ValueReader, c string) (*datas.Commit, error) {
	unprefixed := strings.TrimPrefix(c, "#")
	hash, ok := hash.MaybeParse(unprefixed)
	if !ok {
		return nil, errors.New("invalid hash: " + c)
	}
	return datas.LoadCommitAddr(ctx, vr, hash)
}

// Roots is a convenience struct to package up the three roots that most library functions will need to inspect and
// modify the working set. This struct is designed to be passed by value always: functions should take a Roots as a
// param and return a modified one.
//
// It contains three root values:
// Head: The root of the head of the current working branch
// Working: The root of the current working set
// Staged: The root of the staged value
//
// See doltEnvironment.Roots(context.Context)
type Roots struct {
	Head    *RootValue
	Working *RootValue
	Staged  *RootValue
}

// Resolve takes a CommitSpec and returns a Commit, or an error if the commit cannot be found.
// If the CommitSpec is HEAD, Resolve also needs the DoltRef of the current working branch.
func (ddb *DoltDB) Resolve(ctx context.Context, cs *CommitSpec, cwb ref.DoltRef) (*Commit, error) {
	if cs == nil {
		panic("nil commit spec")
	}

	var commitVal *datas.Commit
	var err error
	switch cs.csType {
	case hashCommitSpec:
		commitVal, err = getCommitValForHash(ctx, ddb.vrw, cs.baseSpec)
	case refCommitSpec:
		// For a ref in a CommitSpec, we have the following behavior.
		// If it starts with `refs/`, we look for an exact match before
		// we try any suffix matches. After that, we try a match on the
		// user supplied input, with the following four prefixes, in
		// order: `refs/`, `refs/heads/`, `refs/tags/`, `refs/remotes/`.
		candidates := []string{
			"refs/" + cs.baseSpec,
			"refs/heads/" + cs.baseSpec,
			"refs/tags/" + cs.baseSpec,
			"refs/remotes/" + cs.baseSpec,
		}
		if strings.HasPrefix(cs.baseSpec, "refs/") {
			candidates = []string{
				cs.baseSpec,
				"refs/" + cs.baseSpec,
				"refs/heads/" + cs.baseSpec,
				"refs/tags/" + cs.baseSpec,
				"refs/remotes/" + cs.baseSpec,
			}
		}
		for _, candidate := range candidates {
			commitVal, err = getCommitValForRefStr(ctx, ddb.db, ddb.vrw, candidate)
			if err == nil {
				break
			}
			if err != ErrBranchNotFound {
				return nil, err
			} else {
				err = fmt.Errorf("%w: %s", ErrBranchNotFound, cs.baseSpec)
			}
		}
	case headCommitSpec:
		if cwb == nil {
			return nil, fmt.Errorf("cannot use a nil current working branch with a HEAD commit spec")
		}
		commitVal, err = getCommitValForRefStr(ctx, ddb.db, ddb.vrw, cwb.String())
	default:
		panic("unrecognized commit spec csType: " + cs.csType)
	}

	if err != nil {
		return nil, err
	}

	commit, err := NewCommit(ctx, ddb.vrw, ddb.ns, commitVal)
	if err != nil {
		return nil, err
	}
	return commit.GetAncestor(ctx, cs.aSpec)
}

// ResolveCommitRef takes a DoltRef and returns a Commit, or an error if the commit cannot be found. The ref given must
// point to a Commit.
func (ddb *DoltDB) ResolveCommitRef(ctx context.Context, ref ref.DoltRef) (*Commit, error) {
	commitVal, err := getCommitValForRefStr(ctx, ddb.db, ddb.vrw, ref.String())
	if err != nil {
		return nil, err
	}
	return NewCommit(ctx, ddb.vrw, ddb.ns, commitVal)
}

// ResolveTag takes a TagRef and returns the corresponding Tag object.
func (ddb *DoltDB) ResolveTag(ctx context.Context, tagRef ref.TagRef) (*Tag, error) {
	ds, err := ddb.db.GetDataset(ctx, tagRef.String())
	if err != nil {
		return nil, ErrTagNotFound
	}

	if !ds.HasHead() {
		return nil, ErrTagNotFound
	}

	if !ds.IsTag() {
		return nil, fmt.Errorf("tagRef head is not a tag")
	}

	return NewTag(ctx, tagRef.GetPath(), ds, ddb.vrw, ddb.ns)
}

// ResolveWorkingSet takes a WorkingSetRef and returns the corresponding WorkingSet object.
func (ddb *DoltDB) ResolveWorkingSet(ctx context.Context, workingSetRef ref.WorkingSetRef) (*WorkingSet, error) {
	ds, err := ddb.db.GetDataset(ctx, workingSetRef.String())

	if err != nil {
		return nil, ErrWorkingSetNotFound
	}

	if !ds.HasHead() {
		return nil, ErrWorkingSetNotFound
	}

	if !ds.IsWorkingSet() {
		return nil, fmt.Errorf("workingSetRef head is not a workingSetRef")
	}

	return NewWorkingSet(ctx, workingSetRef.GetPath(), ddb.vrw, ddb.ns, ds)
}

// TODO: convenience method to resolve the head commit of a branch.

// WriteRootValue will write a doltdb.RootValue instance to the database.  This
// value will not be associated with a commit and can be committed by hash at a
// later time.  Returns an updated root value and the hash of the value
// written.  This method is the primary place in doltcore that handles setting
// the FeatureVersion of root values to the current value, so all writes of
// RootValues should happen here.
func (ddb *DoltDB) WriteRootValue(ctx context.Context, rv *RootValue) (*RootValue, hash.Hash, error) {
	nrv, ref, err := ddb.writeRootValue(ctx, rv)
	if err != nil {
		return nil, hash.Hash{}, err
	}
	return nrv, ref.TargetHash(), nil
}

func (ddb *DoltDB) writeRootValue(ctx context.Context, rv *RootValue) (*RootValue, types.Ref, error) {
	rv, err := rv.setFeatureVersion(DoltFeatureVersion)
	if err != nil {
		return nil, types.Ref{}, err
	}
	ref, err := ddb.vrw.WriteValue(ctx, rv.nomsValue())
	if err != nil {
		return nil, types.Ref{}, err
	}
	return rv, ref, nil
}

// ReadRootValue reads the RootValue associated with the hash given and returns it. Returns an error if the value cannot
// be read, or if the hash given doesn't represent a dolt RootValue.
func (ddb *DoltDB) ReadRootValue(ctx context.Context, h hash.Hash) (*RootValue, error) {
	val, err := ddb.vrw.ReadValue(ctx, h)
	if err != nil {
		return nil, err
	}
	return decodeRootNomsValue(ddb.vrw, ddb.ns, val)
}

// ReadCommit reads the Commit whose hash is |h|, if one exists.
func (ddb *DoltDB) ReadCommit(ctx context.Context, h hash.Hash) (*Commit, error) {
	c, err := datas.LoadCommitAddr(ctx, ddb.vrw, h)
	if err != nil {
		return nil, err
	}
	return NewCommit(ctx, ddb.vrw, ddb.ns, c)
}

// Commit will update a branch's head value to be that of a previously committed root value hash
func (ddb *DoltDB) Commit(ctx context.Context, valHash hash.Hash, dref ref.DoltRef, cm *datas.CommitMeta) (*Commit, error) {
	if dref.GetType() != ref.BranchRefType {
		panic("can't commit to ref that isn't branch atm.  will probably remove this.")
	}

	return ddb.CommitWithParentSpecs(ctx, valHash, dref, nil, cm)
}

// FastForward fast-forwards the branch given to the commit given.
func (ddb *DoltDB) FastForward(ctx context.Context, branch ref.DoltRef, commit *Commit) error {
	addr, err := commit.HashOf()
	if err != nil {
		return err
	}

	return ddb.FastForwardToHash(ctx, branch, addr)
}

// FastForwardToHash fast-forwards the branch given to the commit hash given.
func (ddb *DoltDB) FastForwardToHash(ctx context.Context, branch ref.DoltRef, hash hash.Hash) error {
	ds, err := ddb.db.GetDataset(ctx, branch.String())
	if err != nil {
		return err
	}

	_, err = ddb.db.FastForward(ctx, ds, hash)

	return err
}

// CanFastForward returns whether the given branch can be fast-forwarded to the commit given.
func (ddb *DoltDB) CanFastForward(ctx context.Context, branch ref.DoltRef, new *Commit) (bool, error) {
	current, err := ddb.ResolveCommitRef(ctx, branch)

	if err != nil {
		if err == ErrBranchNotFound {
			return true, nil
		}

		return false, err
	}

	return current.CanFastForwardTo(ctx, new)
}

// SetHeadToCommit sets the given ref to point at the given commit. It is used in the course of 'force' updates.
func (ddb *DoltDB) SetHeadToCommit(ctx context.Context, ref ref.DoltRef, cm *Commit) error {
	addr, err := cm.HashOf()
	if err != nil {
		return err
	}

	return ddb.SetHead(ctx, ref, addr)
}

func (ddb *DoltDB) SetHead(ctx context.Context, ref ref.DoltRef, addr hash.Hash) error {
	ds, err := ddb.db.GetDataset(ctx, ref.String())

	if err != nil {
		return err
	}

	_, err = ddb.db.SetHead(ctx, ds, addr)
	return err
}

// CommitWithParentSpecs commits the value hash given to the branch given, using the list of parent hashes given. Returns an
// error if the value or any parents can't be resolved, or if anything goes wrong accessing the underlying storage.
func (ddb *DoltDB) CommitWithParentSpecs(ctx context.Context, valHash hash.Hash, dref ref.DoltRef, parentCmSpecs []*CommitSpec, cm *datas.CommitMeta) (*Commit, error) {
	var parentCommits []*Commit
	for _, parentCmSpec := range parentCmSpecs {
		cm, err := ddb.Resolve(ctx, parentCmSpec, nil)
		if err != nil {
			return nil, err
		}
		parentCommits = append(parentCommits, cm)
	}
	return ddb.CommitWithParentCommits(ctx, valHash, dref, parentCommits, cm)
}

func (ddb *DoltDB) CommitWithParentCommits(ctx context.Context, valHash hash.Hash, dref ref.DoltRef, parentCommits []*Commit, cm *datas.CommitMeta) (*Commit, error) {
	val, err := ddb.vrw.ReadValue(ctx, valHash)

	if err != nil {
		return nil, err
	}

	if !isRootValue(ddb.vrw.Format(), val) {
		return nil, errors.New("can't commit a value that is not a valid root value")
	}

	ds, err := ddb.db.GetDataset(ctx, dref.String())

	if err != nil {
		return nil, err
	}

	var parents []hash.Hash
	headAddr, hasHead := ds.MaybeHeadAddr()
	if err != nil {
		return nil, err
	}
	if hasHead {
		parents = append(parents, headAddr)
	}

	for _, cm := range parentCommits {
		addr, err := cm.HashOf()
		if err != nil {
			return nil, err
		}
		if addr != headAddr {
			parents = append(parents, addr)
		}
	}
	commitOpts := datas.CommitOptions{Parents: parents, Meta: cm}

	return ddb.CommitValue(ctx, dref, val, commitOpts)
}

func (ddb *DoltDB) CommitValue(ctx context.Context, dref ref.DoltRef, val types.Value, commitOpts datas.CommitOptions) (*Commit, error) {
	ds, err := ddb.db.GetDataset(ctx, dref.String())
	if err != nil {
		return nil, err
	}

	ds, err = ddb.db.Commit(ctx, ds, val, commitOpts)
	if err != nil {
		return nil, err
	}

	r, ok, err := ds.MaybeHeadRef()
	if err != nil {
		return nil, err
	}
	if !ok {
		return nil, errors.New("Commit has no head but commit succeeded. This is a bug.")
	}

	dc, err := datas.LoadCommitRef(ctx, ddb.vrw, r)
	if err != nil {
		return nil, err
	}

	return NewCommit(ctx, ddb.vrw, ddb.ns, dc)
}

// dangling commits are unreferenced by any branch or ref. They are created in the course of programmatic updates
// such as rebase. You must create a ref to a dangling commit for it to be reachable
func (ddb *DoltDB) CommitDanglingWithParentCommits(ctx context.Context, valHash hash.Hash, parentCommits []*Commit, cm *datas.CommitMeta) (*Commit, error) {
	val, err := ddb.vrw.ReadValue(ctx, valHash)
	if err != nil {
		return nil, err
	}
	if !isRootValue(ddb.vrw.Format(), val) {
		return nil, errors.New("can't commit a value that is not a valid root value")
	}

	var parents []hash.Hash
	for _, cm := range parentCommits {
		addr, err := cm.HashOf()
		if err != nil {
			return nil, err
		}
		parents = append(parents, addr)
	}
	commitOpts := datas.CommitOptions{Parents: parents, Meta: cm}

	return ddb.CommitDangling(ctx, val, commitOpts)
}

// CommitDangling creates a new Commit for |val| that is not referenced by any DoltRef.
func (ddb *DoltDB) CommitDangling(ctx context.Context, val types.Value, opts datas.CommitOptions) (*Commit, error) {
	cs := datas.ChunkStoreFromDatabase(ddb.db)

	dcommit, err := datas.NewCommitForValue(ctx, cs, ddb.vrw, ddb.ns, val, opts)
	if err != nil {
		return nil, err
	}

	_, err = ddb.vrw.WriteValue(ctx, dcommit.NomsValue())
	if err != nil {
		return nil, err
	}

	return NewCommit(ctx, ddb.vrw, ddb.ns, dcommit)
}

// ValueReadWriter returns the underlying noms database as a types.ValueReadWriter.
func (ddb *DoltDB) ValueReadWriter() types.ValueReadWriter {
	return ddb.vrw
}

func (ddb *DoltDB) NodeStore() tree.NodeStore {
	return ddb.ns
}

func (ddb *DoltDB) Format() *types.NomsBinFormat {
	return ddb.vrw.Format()
}

func WriteValAndGetRef(ctx context.Context, vrw types.ValueReadWriter, val types.Value) (types.Ref, error) {
	valRef, err := types.NewRef(val, vrw.Format())

	if err != nil {
		return types.Ref{}, err
	}

	targetVal, err := valRef.TargetValue(ctx, vrw)

	if err != nil {
		return types.Ref{}, err
	}

	if targetVal == nil {
		_, err = vrw.WriteValue(ctx, val)

		if err != nil {
			return types.Ref{}, err
		}
	}

	return valRef, err
}

// ResolveParent returns the n-th ancestor of a given commit (direct parent is index 0). error return value will be
// non-nil in the case that the commit cannot be resolved, there aren't as many ancestors as requested, or the
// underlying storage cannot be accessed.
func (ddb *DoltDB) ResolveParent(ctx context.Context, commit *Commit, parentIdx int) (*Commit, error) {
	return commit.GetParent(ctx, parentIdx)
}

func (ddb *DoltDB) ResolveAllParents(ctx context.Context, commit *Commit) ([]*Commit, error) {
	num := commit.NumParents()
	resolved := make([]*Commit, num)
	for i := 0; i < num; i++ {
		parent, err := ddb.ResolveParent(ctx, commit, i)
		if err != nil {
			return nil, err
		}
		resolved[i] = parent
	}
	return resolved, nil
}

// HasRef returns whether the branch given exists in this database.
func (ddb *DoltDB) HasRef(ctx context.Context, doltRef ref.DoltRef) (bool, error) {
	ds, err := ddb.db.GetDataset(ctx, doltRef.String())
	if err != nil {
		if errors.Is(err, datas.ErrInvalidDatasetID) {
			return false, nil
		}
		return false, err
	}
	return ds.HasHead(), nil
}

var branchRefFilter = map[ref.RefType]struct{}{ref.BranchRefType: {}}

// GetBranches returns a list of all branches in the database.
func (ddb *DoltDB) GetBranches(ctx context.Context) ([]ref.DoltRef, error) {
	return ddb.GetRefsOfType(ctx, branchRefFilter)
}

// HasBranch returns whether the DB has a branch with the name given
func (ddb *DoltDB) HasBranch(ctx context.Context, branchName string) (bool, error) {
	branches, err := ddb.GetRefsOfType(ctx, branchRefFilter)
	if err != nil {
		return false, err
	}

	for _, b := range branches {
		if b.GetPath() == branchName {
			return true, nil
		}
	}

	return false, nil
}

type RefWithHash struct {
	Ref  ref.DoltRef
	Hash hash.Hash
}

// GetBranchesWithHashes returns all the branches in the database with their hashes
func (ddb *DoltDB) GetBranchesWithHashes(ctx context.Context) ([]RefWithHash, error) {
	var refs []RefWithHash
	err := ddb.VisitRefsOfType(ctx, branchRefFilter, func(r ref.DoltRef, addr hash.Hash) error {
		refs = append(refs, RefWithHash{r, addr})
		return nil
	})
	return refs, err
}

var allRefsFilter = map[ref.RefType]struct{}{
	ref.BranchRefType:    {},
	ref.TagRefType:       {},
	ref.WorkspaceRefType: {},
}

// GetRefsWithHashes returns the list of all commit refs in the database: tags, branches, and workspaces.
func (ddb *DoltDB) GetRefsWithHashes(ctx context.Context) ([]RefWithHash, error) {
	var refs []RefWithHash
	err := ddb.VisitRefsOfType(ctx, allRefsFilter, func(r ref.DoltRef, addr hash.Hash) error {
		refs = append(refs, RefWithHash{r, addr})
		return nil
	})
	return refs, err
}

var tagsRefFilter = map[ref.RefType]struct{}{ref.TagRefType: {}}

// GetTags returns a list of all tags in the database.
func (ddb *DoltDB) GetTags(ctx context.Context) ([]ref.DoltRef, error) {
	return ddb.GetRefsOfType(ctx, tagsRefFilter)
}

// HasTag returns whether the DB has a tag with the name given
func (ddb *DoltDB) HasTag(ctx context.Context, tagName string) (bool, error) {
	tags, err := ddb.GetRefsOfType(ctx, tagsRefFilter)
	if err != nil {
		return false, err
	}

	for _, t := range tags {
		if t.GetPath() == tagName {
			return true, nil
		}
	}

	return false, nil
}

type TagWithHash struct {
	Tag  *Tag
	Hash hash.Hash
}

// GetTagsWithHashes returns a list of objects containing Tags with their associated Commit's hashes
func (ddb *DoltDB) GetTagsWithHashes(ctx context.Context) ([]TagWithHash, error) {
	var refs []TagWithHash
	err := ddb.VisitRefsOfType(ctx, tagsRefFilter, func(r ref.DoltRef, _ hash.Hash) error {
		if tr, ok := r.(ref.TagRef); ok {
			tag, err := ddb.ResolveTag(ctx, tr)
			if err != nil {
				return err
			}
			h, err := tag.Commit.HashOf()
			if err != nil {
				return err
			}
			refs = append(refs, TagWithHash{tag, h})
		}
		return nil
	})
	return refs, err
}

var workspacesRefFilter = map[ref.RefType]struct{}{ref.WorkspaceRefType: {}}

// GetWorkspaces returns a list of all workspaces in the database.
func (ddb *DoltDB) GetWorkspaces(ctx context.Context) ([]ref.DoltRef, error) {
	return ddb.GetRefsOfType(ctx, workspacesRefFilter)
}

var remotesRefFilter = map[ref.RefType]struct{}{ref.RemoteRefType: {}}

// GetRemoteRefs returns a list of all remotes in the database.
func (ddb *DoltDB) GetRemoteRefs(ctx context.Context) ([]ref.DoltRef, error) {
	return ddb.GetRefsOfType(ctx, remotesRefFilter)
}

type RemoteWithHash struct {
	Ref  ref.DoltRef
	Hash hash.Hash
}

func (ddb *DoltDB) GetRemotesWithHashes(ctx context.Context) ([]RemoteWithHash, error) {
	var refs []RemoteWithHash
	err := ddb.VisitRefsOfType(ctx, remotesRefFilter, func(r ref.DoltRef, addr hash.Hash) error {
		refs = append(refs, RemoteWithHash{r, addr})
		return nil
	})
	return refs, err
}

// GetHeadRefs returns a list of all refs that point to a Commit
func (ddb *DoltDB) GetHeadRefs(ctx context.Context) ([]ref.DoltRef, error) {
	return ddb.GetRefsOfType(ctx, ref.HeadRefTypes)
}

func (ddb *DoltDB) VisitRefsOfType(ctx context.Context, refTypeFilter map[ref.RefType]struct{}, visit func(r ref.DoltRef, addr hash.Hash) error) error {
	dss, err := ddb.db.Datasets(ctx)
	if err != nil {
		return err
	}

	return dss.IterAll(ctx, func(key string, addr hash.Hash) error {
		keyStr := key

		var dref ref.DoltRef
		if ref.IsRef(keyStr) {
			dref, err = ref.Parse(keyStr)
			if err != nil {
				return err
			}

			if _, ok := refTypeFilter[dref.GetType()]; ok {
				err = visit(dref, addr)
				if err != nil {
					return err
				}
			}
		}

		return nil
	})
}

// GetRefByNameInsensitive searches this Dolt database's branch, tag, and head refs for a case-insensitive
// match of the specified ref name. If a matching DoltRef is found, it is returned; otherwise an error is returned.
func (ddb *DoltDB) GetRefByNameInsensitive(ctx context.Context, refName string) (ref.DoltRef, error) {
	branchRefs, err := ddb.GetBranches(ctx)
	if err != nil {
		return nil, err
	}
	for _, branchRef := range branchRefs {
		if strings.ToLower(branchRef.GetPath()) == strings.ToLower(refName) {
			return branchRef, nil
		}
	}

	headRefs, err := ddb.GetHeadRefs(ctx)
	if err != nil {
		return nil, err
	}
	for _, headRef := range headRefs {
		if strings.ToLower(headRef.GetPath()) == strings.ToLower(refName) {
			return headRef, nil
		}
	}

	tagRefs, err := ddb.GetTags(ctx)
	if err != nil {
		return nil, err
	}
	for _, tagRef := range tagRefs {
		if strings.ToLower(tagRef.GetPath()) == strings.ToLower(refName) {
			return tagRef, nil
		}
	}

	return nil, ref.ErrInvalidRefSpec
}

func (ddb *DoltDB) GetRefsOfType(ctx context.Context, refTypeFilter map[ref.RefType]struct{}) ([]ref.DoltRef, error) {
	var refs []ref.DoltRef
	err := ddb.VisitRefsOfType(ctx, refTypeFilter, func(r ref.DoltRef, _ hash.Hash) error {
		refs = append(refs, r)
		return nil
	})
	return refs, err
}

// NewBranchAtCommit creates a new branch with HEAD at the commit given. Branch names must pass IsValidUserBranchName.
func (ddb *DoltDB) NewBranchAtCommit(ctx context.Context, branchRef ref.DoltRef, commit *Commit) error {
	if !IsValidBranchRef(branchRef) {
		panic(fmt.Sprintf("invalid branch name %s, use IsValidUserBranchName check", branchRef.String()))
	}

	ds, err := ddb.db.GetDataset(ctx, branchRef.String())
	if err != nil {
		return err
	}

	addr, err := commit.HashOf()
	if err != nil {
		return err
	}

	_, err = ddb.db.SetHead(ctx, ds, addr)
	if err != nil {
		return err
	}

	// Update the corresponding working set at the same time, either by updating it or creating a new one
	// TODO: find all the places HEAD can change, update working set too. This is only necessary when we don't already
	//  update the working set when the head changes.
	commitRoot, err := commit.GetRootValue(ctx)
	if err != nil {
		return err
	}

	wsRef, _ := ref.WorkingSetRefForHead(branchRef)

	var ws *WorkingSet
	var currWsHash hash.Hash
	ws, err = ddb.ResolveWorkingSet(ctx, wsRef)
	if err == ErrWorkingSetNotFound {
		ws = EmptyWorkingSet(wsRef)
	} else if err != nil {
		return err
	} else {
		currWsHash, err = ws.HashOf()
		if err != nil {
			return err
		}
	}

	ws = ws.WithWorkingRoot(commitRoot).WithStagedRoot(commitRoot)
	return ddb.UpdateWorkingSet(ctx, wsRef, ws, currWsHash, TodoWorkingSetMeta())
}

// CopyWorkingSet copies a WorkingSetRef from one ref to another. If `force` is
// true, will overwrite any existing value in the destination ref. Otherwise
// will fail if the destination ref exists.
//
// If fromWSRef does not exist, this method does not return an error, but
// returns `nil`. In that case, the destination ref is left alone.
func (ddb *DoltDB) CopyWorkingSet(ctx context.Context, fromWSRef ref.WorkingSetRef, toWSRef ref.WorkingSetRef, force bool) error {
	ws, err := ddb.ResolveWorkingSet(ctx, fromWSRef)
	if err == ErrWorkingSetNotFound {
		return nil
	} else if err != nil {
		return err
	}

	var currWsHash hash.Hash
	toWS, err := ddb.ResolveWorkingSet(ctx, toWSRef)
	if err != nil && err != ErrWorkingSetNotFound {
		return err
	}
	if !force && err != ErrWorkingSetNotFound {
		return errors.New("cannot overwrite existing working set " + toWSRef.String() + " without force.")
	} else if err == nil {
		currWsHash, err = toWS.HashOf()
		if err != nil {
			return err
		}
	}

	return ddb.UpdateWorkingSet(ctx, toWSRef, ws, currWsHash, TodoWorkingSetMeta())
}

// DeleteBranch deletes the branch given, returning an error if it doesn't exist.
func (ddb *DoltDB) DeleteBranch(ctx context.Context, branch ref.DoltRef) error {
	return ddb.deleteRef(ctx, branch)
}

func (ddb *DoltDB) deleteRef(ctx context.Context, dref ref.DoltRef) error {
	ds, err := ddb.db.GetDataset(ctx, dref.String())

	if err != nil {
		return err
	}

	if !ds.HasHead() {
		return ErrBranchNotFound
	}

	if dref.GetType() == ref.BranchRefType {
		branches, err := ddb.GetBranches(ctx)
		if err != nil {
			return err
		}
		if len(branches) == 1 {
			return ErrCannotDeleteLastBranch
		}
	}

	_, err = ddb.db.Delete(ctx, ds)
	return err
}

// NewTagAtCommit create a new tag at the commit given.
func (ddb *DoltDB) NewTagAtCommit(ctx context.Context, tagRef ref.DoltRef, c *Commit, meta *datas.TagMeta) error {
	if !IsValidTagRef(tagRef) {
		panic(fmt.Sprintf("invalid tag name %s, use IsValidUserTagName check", tagRef.String()))
	}

	ds, err := ddb.db.GetDataset(ctx, tagRef.String())

	if err != nil {
		return err
	}

	if ds.HasHead() {
		return fmt.Errorf("dataset already exists for tag %s", tagRef.String())
	}

	commitAddr, err := c.HashOf()
	if err != nil {
		return err
	}

	tag := datas.TagOptions{Meta: meta}

	ds, err = ddb.db.Tag(ctx, ds, commitAddr, tag)

	return err
}

// UpdateWorkingSet updates the working set with the ref given to the root value given
// |prevHash| is the hash of the expected WorkingSet struct stored in the ref, not the hash of the RootValue there.
func (ddb *DoltDB) UpdateWorkingSet(
	ctx context.Context,
	workingSetRef ref.WorkingSetRef,
	workingSet *WorkingSet,
	prevHash hash.Hash,
	meta *datas.WorkingSetMeta,
) error {
	ds, err := ddb.db.GetDataset(ctx, workingSetRef.String())
	if err != nil {
		return err
	}

	// logrus.Tracef("Updating working set with root %s", workingSet.RootValue().DebugString(ctx, true))

	workingRootRef, stagedRef, mergeState, err := workingSet.writeValues(ctx, ddb)
	if err != nil {
		return err
	}

	_, err = ddb.db.UpdateWorkingSet(ctx, ds, datas.WorkingSetSpec{
		Meta:        meta,
		WorkingRoot: workingRootRef,
		StagedRoot:  stagedRef,
		MergeState:  mergeState,
	}, prevHash)

	return err
}

// CommitWithWorkingSet combines the functionality of CommitWithParents with UpdateWorking set, and takes a combination
// of their parameters. It's a way to update the working set and current HEAD in the same atomic transaction. It commits
// to disk a pending commit value previously created with NewPendingCommit, asserting that the working set hash given
// is still current for that HEAD.
func (ddb *DoltDB) CommitWithWorkingSet(
	ctx context.Context,
	headRef ref.DoltRef, workingSetRef ref.WorkingSetRef,
	commit *PendingCommit, workingSet *WorkingSet,
	prevHash hash.Hash,
	meta *datas.WorkingSetMeta,
) (*Commit, error) {
	wsDs, err := ddb.db.GetDataset(ctx, workingSetRef.String())
	if err != nil {
		return nil, err
	}

	headDs, err := ddb.db.GetDataset(ctx, headRef.String())
	if err != nil {
		return nil, err
	}

	workingRootRef, stagedRef, mergeState, err := workingSet.writeValues(ctx, ddb)
	if err != nil {
		return nil, err
	}

	commitDataset, _, err := ddb.db.CommitWithWorkingSet(ctx, headDs, wsDs, commit.Roots.Staged.nomsValue(), datas.WorkingSetSpec{
		Meta:        meta,
		WorkingRoot: workingRootRef,
		StagedRoot:  stagedRef,
		MergeState:  mergeState,
	}, prevHash, commit.CommitOptions)

	if err != nil {
		return nil, err
	}

	commitRef, ok, err := commitDataset.MaybeHeadRef()
	if err != nil {
		return nil, err
	}
	if !ok {
		return nil, errors.New("Commit has no head but commit succeeded. This is a bug.")
	}

	dc, err := datas.LoadCommitRef(ctx, ddb.vrw, commitRef)
	if err != nil {
		return nil, err
	}

	return NewCommit(ctx, ddb.vrw, ddb.ns, dc)
}

// DeleteWorkingSet deletes the working set given
func (ddb *DoltDB) DeleteWorkingSet(ctx context.Context, workingSetRef ref.WorkingSetRef) error {
	ds, err := ddb.db.GetDataset(ctx, workingSetRef.String())
	if err != nil {
		return err
	}

	_, err = ddb.db.Delete(ctx, ds)
	return err
}

func (ddb *DoltDB) DeleteTag(ctx context.Context, tag ref.DoltRef) error {
	err := ddb.deleteRef(ctx, tag)

	if err == ErrBranchNotFound {
		return ErrTagNotFound
	}

	return err
}

// NewWorkspaceAtCommit create a new workspace at the commit given.
func (ddb *DoltDB) NewWorkspaceAtCommit(ctx context.Context, workRef ref.DoltRef, c *Commit) error {
	ds, err := ddb.db.GetDataset(ctx, workRef.String())
	if err != nil {
		return err
	}

	addr, err := c.HashOf()
	if err != nil {
		return err
	}

	ds, err = ddb.db.SetHead(ctx, ds, addr)

	return err
}

func (ddb *DoltDB) DeleteWorkspace(ctx context.Context, workRef ref.DoltRef) error {
	err := ddb.deleteRef(ctx, workRef)

	if err == ErrBranchNotFound {
		return ErrWorkspaceNotFound
	}

	return err
}

// Rebase rebases the underlying db from disk, re-loading the manifest. Useful when another process might have made
// changes to the database we need to read.
func (ddb *DoltDB) Rebase(ctx context.Context) error {
	return datas.ChunkStoreFromDatabase(ddb.db).Rebase(ctx)
}

// GC performs garbage collection on this ddb.
func (ddb *DoltDB) GC(ctx context.Context) error {
	collector, ok := ddb.db.Database.(datas.GarbageCollector)
	if !ok {
		return fmt.Errorf("this database does not support garbage collection")
	}

	err := ddb.pruneUnreferencedDatasets(ctx)
	if err != nil {
		return err
	}

	datasets, err := ddb.db.Datasets(ctx)
	if err != nil {
		return err
	}

	newGen := make(hash.HashSet)
	oldGen := make(hash.HashSet)
	err = datasets.IterAll(ctx, func(keyStr string, h hash.Hash) error {
		var isOldGen bool
		switch {
		case ref.IsRef(keyStr):
			parsed, err := ref.Parse(keyStr)
			if err != nil && !errors.Is(err, ref.ErrUnknownRefType) {
				return err
			}

			refType := parsed.GetType()
			isOldGen = refType == ref.BranchRefType || refType == ref.RemoteRefType || refType == ref.InternalRefType
		}

		if isOldGen {
			oldGen.Insert(h)
		} else {
			newGen.Insert(h)
		}

		return nil
	})

	if err != nil {
		return err
	}

	return collector.GC(ctx, oldGen, newGen)
}

func (ddb *DoltDB) ShallowGC(ctx context.Context) error {
	return datas.PruneTableFiles(ctx, ddb.db)
}

func (ddb *DoltDB) pruneUnreferencedDatasets(ctx context.Context) error {
	dd, err := ddb.db.Datasets(ctx)
	if err != nil {
		return err
	}

	var deletes []string
	_ = dd.IterAll(ctx, func(dsID string, _ hash.Hash) (err error) {
		if !ref.IsRef(dsID) && !ref.IsWorkingSet(dsID) {
			deletes = append(deletes, dsID)
		}
		return nil
	})

	// e.g. flushes
	for _, dsID := range deletes {
		ds, err := ddb.db.GetDataset(ctx, dsID)
		if err != nil {
			return err
		}

		ds, err = ddb.db.Delete(ctx, ds)
		if err != nil {
			return err
		}

		if ds.HasHead() {
			return fmt.Errorf("unsuccessful delete for dataset %s", ds.ID())
		}
	}

	return nil
}

// PullChunks initiates a pull into this database from the source database
// given, pulling all chunks reachable from the given targetHash. Pull progress
// is communicated over the provided channel.
<<<<<<< HEAD
func (ddb *DoltDB) PullChunks(
	ctx context.Context,
	tempDir string,
	srcDB *DoltDB,
	targetHash hash.Hash,
	progChan chan pull.PullProgress,
	statsCh chan pull.Stats,
) error {
	return pullHash(ctx, ddb.db, srcDB.db, targetHash, tempDir, progChan, statsCh)
}

func pullHash(
	ctx context.Context,
	destDB, srcDB datas.Database,
	targetHash hash.Hash,
	tempDir string,
	progChan chan pull.PullProgress,
	statsCh chan pull.Stats,
) error {
=======
func (ddb *DoltDB) PullChunks(ctx context.Context, tempDir string, srcDB *DoltDB, targetHashes []hash.Hash, progChan chan pull.PullProgress, statsCh chan pull.Stats) error {
	return pullHash(ctx, ddb.db, srcDB.db, targetHashes, tempDir, progChan, statsCh)
}

func pullHash(ctx context.Context, destDB, srcDB datas.Database, targetHashes []hash.Hash, tempDir string, progChan chan pull.PullProgress, statsCh chan pull.Stats) error {
>>>>>>> e9de6a90
	srcCS := datas.ChunkStoreFromDatabase(srcDB)
	destCS := datas.ChunkStoreFromDatabase(destDB)
	waf := types.WalkAddrsForNBF(srcDB.Format())

	if datas.CanUsePuller(srcDB) && datas.CanUsePuller(destDB) {
		puller, err := pull.NewPuller(ctx, tempDir, defaultChunksPerTF, srcCS, destCS, waf, targetHashes, statsCh)
		if err == pull.ErrDBUpToDate {
			return nil
		} else if err != nil {
			return err
		}

		return puller.Pull(ctx)
	} else {
		return pull.Pull(ctx, srcCS, destCS, waf, targetHashes, progChan)
	}
}

func (ddb *DoltDB) Clone(ctx context.Context, destDB *DoltDB, eventCh chan<- pull.TableFileEvent) error {
	return pull.Clone(ctx, datas.ChunkStoreFromDatabase(ddb.db), datas.ChunkStoreFromDatabase(destDB.db), eventCh)
}

func (ddb *DoltDB) SetCommitHooks(ctx context.Context, postHooks []CommitHook) *DoltDB {
	ddb.db = ddb.db.SetCommitHooks(ctx, postHooks)
	return ddb
}

func (ddb *DoltDB) PrependCommitHook(ctx context.Context, hook CommitHook) *DoltDB {
	ddb.db = ddb.db.SetCommitHooks(ctx, append([]CommitHook{hook}, ddb.db.PostCommitHooks()...))
	return ddb
}

func (ddb *DoltDB) SetCommitHookLogger(ctx context.Context, wr io.Writer) *DoltDB {
	if ddb.db.Database != nil {
		ddb.db = ddb.db.SetCommitHookLogger(ctx, wr)
	}
	return ddb
}

func (ddb *DoltDB) ExecuteCommitHooks(ctx context.Context, datasetId string) error {
	ds, err := ddb.db.GetDataset(ctx, datasetId)
	if err != nil {
		return err
	}
	ddb.db.ExecuteCommitHooks(ctx, ds, false)
	return nil
}

func (ddb *DoltDB) GetBranchesByRootHash(ctx context.Context, rootHash hash.Hash) ([]RefWithHash, error) {
	dss, err := ddb.db.GetDatasetsByRootHash(ctx, rootHash)
	if err != nil {
		return nil, err
	}

	var refs []RefWithHash

	err = dss.IterAll(ctx, func(key string, addr hash.Hash) error {
		keyStr := key

		var dref ref.DoltRef
		if ref.IsRef(keyStr) {
			dref, err = ref.Parse(keyStr)
			if err != nil {
				return err
			}

			if _, ok := branchRefFilter[dref.GetType()]; ok {
				refs = append(refs, RefWithHash{dref, addr})
			}
		}

		return nil
	})
	if err != nil {
		return nil, err
	}

	return refs, nil
}<|MERGE_RESOLUTION|>--- conflicted
+++ resolved
@@ -1263,33 +1263,25 @@
 // PullChunks initiates a pull into this database from the source database
 // given, pulling all chunks reachable from the given targetHash. Pull progress
 // is communicated over the provided channel.
-<<<<<<< HEAD
 func (ddb *DoltDB) PullChunks(
 	ctx context.Context,
 	tempDir string,
 	srcDB *DoltDB,
-	targetHash hash.Hash,
+	targetHashes [] hash.Hash,
 	progChan chan pull.PullProgress,
 	statsCh chan pull.Stats,
 ) error {
-	return pullHash(ctx, ddb.db, srcDB.db, targetHash, tempDir, progChan, statsCh)
+	return pullHash(ctx, ddb.db, srcDB.db, targetHashes, tempDir, progChan, statsCh)
 }
 
 func pullHash(
 	ctx context.Context,
 	destDB, srcDB datas.Database,
-	targetHash hash.Hash,
+	targetHashes [] hash.Hash,
 	tempDir string,
 	progChan chan pull.PullProgress,
 	statsCh chan pull.Stats,
 ) error {
-=======
-func (ddb *DoltDB) PullChunks(ctx context.Context, tempDir string, srcDB *DoltDB, targetHashes []hash.Hash, progChan chan pull.PullProgress, statsCh chan pull.Stats) error {
-	return pullHash(ctx, ddb.db, srcDB.db, targetHashes, tempDir, progChan, statsCh)
-}
-
-func pullHash(ctx context.Context, destDB, srcDB datas.Database, targetHashes []hash.Hash, tempDir string, progChan chan pull.PullProgress, statsCh chan pull.Stats) error {
->>>>>>> e9de6a90
 	srcCS := datas.ChunkStoreFromDatabase(srcDB)
 	destCS := datas.ChunkStoreFromDatabase(destDB)
 	waf := types.WalkAddrsForNBF(srcDB.Format())
