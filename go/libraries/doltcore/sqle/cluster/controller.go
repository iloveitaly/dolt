--- conflicted
+++ resolved
@@ -53,16 +53,10 @@
 	cinterceptor  clientinterceptor
 	lgr           *logrus.Logger
 
-<<<<<<< HEAD
 	provider       dbProvider
 	iterSessions   IterSessions
 	killQuery      func(uint32)
-	killConnection func(uint32)
-=======
-	iterSessions   IterSessions
-	killQuery      func(uint32)
 	killConnection func(uint32) error
->>>>>>> 8d5bc367
 }
 
 type sqlvars interface {
@@ -141,7 +135,6 @@
 
 type IterSessions func(func(sql.Session) (bool, error)) error
 
-<<<<<<< HEAD
 func (c *Controller) ManageDatabaseProvider(p dbProvider) {
 	if c == nil {
 		return
@@ -152,13 +145,10 @@
 	c.provider.SetIsStandby(c.role == RoleStandby)
 }
 
-func (c *Controller) ManageQueryConnections(iterSessions IterSessions, killQuery, killConnection func(uint32)) {
+func (c *Controller) ManageQueryConnections(iterSessions IterSessions, killQuery func(uint32), killConnection func(uint32) error) {
 	if c == nil {
 		return
 	}
-=======
-func (c *Controller) ManageQueryConnections(iterSessions IterSessions, killQuery func(uint32), killConnection func(uint32) error) {
->>>>>>> 8d5bc367
 	c.mu.Lock()
 	defer c.mu.Unlock()
 	c.iterSessions = iterSessions
@@ -311,7 +301,6 @@
 
 	if changedrole {
 		var err error
-<<<<<<< HEAD
 		if role == string(RoleStandby) {
 			if graceful {
 				err = c.gracefulTransitionToStandby()
@@ -323,21 +312,6 @@
 			}
 		} else {
 			c.transitionToPrimary()
-=======
-		if c.role == RoleStandby {
-			if graceful {
-				err = c.gracefulTransitionToStandby()
-			} else {
-				err = c.immediateTransitionToStandby()
-				// TODO: this should not fail; if it does, we still prevent transition for now.
-			}
-		} else {
-			err = c.transitionToPrimary()
-			// TODO: this should not fail; if it does, we still prevent transition for now.
-		}
-		if err != nil {
-			return err
->>>>>>> 8d5bc367
 		}
 	}
 
@@ -416,7 +390,6 @@
 // * Set all databases in database_provider to read-only.
 // * Kill all running queries in GMS.
 // * Replicate all databases to their standby remotes.
-<<<<<<< HEAD
 //   * If success, return success.
 //   * If failure, set all databases in database_provider back to their original state. Return failure.
 //
@@ -432,11 +405,6 @@
 		c.killRunningQueries()
 		return err
 	}
-=======
-//   - If success, return success.
-//   - If failure, set all databases in database_provider back to their original state. Return failure.
-func (c *Controller) gracefulTransitionToStandby() error {
->>>>>>> 8d5bc367
 	return nil
 }
 
@@ -444,15 +412,11 @@
 // * Set all databases in database_provider to read-only.
 // * Kill all running queries in GMS.
 // * Return success. NOTE: we do not attempt to replicate to the standby.
-<<<<<<< HEAD
 //
 // called with c.mu held
 func (c *Controller) immediateTransitionToStandby() error {
 	c.setProviderIsStandby(true)
 	c.killRunningQueries()
-=======
-func (c *Controller) immediateTransitionToStandby() error {
->>>>>>> 8d5bc367
 	return nil
 }
 
@@ -460,20 +424,15 @@
 // * Set all databases in database_provider back to their original mode: read-write or read only.
 // * Kill all running queries in GMS.
 // * Return success.
-<<<<<<< HEAD
 //
 // called with c.mu held
 func (c *Controller) transitionToPrimary() error {
 	c.setProviderIsStandby(false)
 	c.killRunningQueries()
-=======
-func (c *Controller) transitionToPrimary() error {
->>>>>>> 8d5bc367
 	return nil
 }
 
 // Kills all running queries in the managed GMS engine.
-<<<<<<< HEAD
 // called with c.mu held
 func (c *Controller) killRunningQueries() {
 	if c.iterSessions != nil {
@@ -501,17 +460,4 @@
 // called with c.mu held
 func (c *Controller) waitForHooksToReplicate() error {
 	return nil
-=======
-func (c *Controller) killRunningQueries() {
-	c.mu.Lock()
-	iterSessions, killQuery, killConnection := c.iterSessions, c.killQuery, c.killConnection
-	c.mu.Unlock()
-	if c.iterSessions != nil {
-		iterSessions(func(session sql.Session) (stop bool, err error) {
-			killQuery(session.ID())
-			killConnection(session.ID())
-			return
-		})
-	}
->>>>>>> 8d5bc367
 }