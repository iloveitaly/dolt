// Copyright 2019-2020 Dolthub, Inc.
//
// Licensed under the Apache License, Version 2.0 (the "License");
// you may not use this file except in compliance with the License.
// You may obtain a copy of the License at
//
//     http://www.apache.org/licenses/LICENSE-2.0
//
// Unless required by applicable law or agreed to in writing, software
// distributed under the License is distributed on an "AS IS" BASIS,
// WITHOUT WARRANTIES OR CONDITIONS OF ANY KIND, either express or implied.
// See the License for the specific language governing permissions and
// limitations under the License.

package sqle

import (
	"context"
	"encoding/json"
	"fmt"
	"io"
	"strings"
	"time"

	"github.com/dolthub/go-mysql-server/sql"
	"github.com/dolthub/go-mysql-server/sql/mysql_db"
	"gopkg.in/src-d/go-errors.v1"

	"github.com/dolthub/dolt/go/libraries/doltcore/doltdb"
	"github.com/dolthub/dolt/go/libraries/doltcore/env"
	"github.com/dolthub/dolt/go/libraries/doltcore/env/actions/commitwalk"
	"github.com/dolthub/dolt/go/libraries/doltcore/ref"
	"github.com/dolthub/dolt/go/libraries/doltcore/schema"
	"github.com/dolthub/dolt/go/libraries/doltcore/sqle/dprocedures"
	"github.com/dolthub/dolt/go/libraries/doltcore/sqle/dsess"
	"github.com/dolthub/dolt/go/libraries/doltcore/sqle/dtables"
	"github.com/dolthub/dolt/go/libraries/doltcore/sqle/globalstate"
	"github.com/dolthub/dolt/go/libraries/doltcore/sqle/sqlutil"
	"github.com/dolthub/dolt/go/libraries/doltcore/table/editor"
)

var ErrInvalidTableName = errors.NewKind("Invalid table name %s. Table names must match the regular expression " + doltdb.TableNameRegexStr)
var ErrReservedTableName = errors.NewKind("Invalid table name %s. Table names beginning with `dolt_` are reserved for internal use")
var ErrSystemTableAlter = errors.NewKind("Cannot alter table %s: system tables cannot be dropped or altered")

type SqlDatabase interface {
	sql.Database
	GetRoot(*sql.Context) (*doltdb.RootValue, error)
	DbData() env.DbData
	Name() string

	StartTransaction(ctx *sql.Context, tCharacteristic sql.TransactionCharacteristic) (sql.Transaction, error)
	Flush(*sql.Context) error
	EditOptions() editor.Options
}

func DbsAsDSQLDBs(dbs []sql.Database) []SqlDatabase {
	dsqlDBs := make([]SqlDatabase, 0, len(dbs))
	for _, db := range dbs {
		var sqlDb SqlDatabase
		if sqlDatabase, ok := db.(SqlDatabase); ok {
			sqlDb = sqlDatabase
		} else if privDatabase, ok := db.(mysql_db.PrivilegedDatabase); ok {
			if sqlDatabase, ok := privDatabase.Unwrap().(SqlDatabase); ok {
				sqlDb = sqlDatabase
			}
		}
		if sqlDb == nil {
			continue
		}
		switch v := sqlDb.(type) {
		case ReadReplicaDatabase, Database:
			dsqlDBs = append(dsqlDBs, v)
		case ReadOnlyDatabase, *UserSpaceDatabase:
		default:
			// esoteric analyzer errors occur if we silently drop databases, usually caused by pointer receivers
			panic("cannot cast to SqlDatabase")
		}
	}
	return dsqlDBs
}

// Database implements sql.Database for a dolt DB.
type Database struct {
	name     string
	ddb      *doltdb.DoltDB
	rsr      env.RepoStateReader
	rsw      env.RepoStateWriter
	drw      env.DocsReadWriter
	gs       globalstate.GlobalState
	editOpts editor.Options
}

func (db Database) EditOptions() editor.Options {
	return db.editOpts
}

var _ sql.Database = Database{}
var _ sql.TableCreator = Database{}
var _ sql.ViewDatabase = Database{}
var _ sql.TemporaryTableCreator = Database{}
var _ sql.TemporaryTableDatabase = Database{}

type ReadOnlyDatabase struct {
	Database
}

var _ sql.ReadOnlyDatabase = ReadOnlyDatabase{}

func (r ReadOnlyDatabase) IsReadOnly() bool {
	return true
}

func (db Database) StartTransaction(ctx *sql.Context, tCharacteristic sql.TransactionCharacteristic) (sql.Transaction, error) {
	dsession := dsess.DSessFromSess(ctx.Session)

	if !dsession.HasDB(ctx, db.Name()) {
		init, err := GetInitialDBState(ctx, db)
		if err != nil {
			return nil, err
		}

		err = dsession.AddDB(ctx, init)
		if err != nil {
			return nil, err
		}
	}

	return dsession.StartTransaction(ctx, db.Name(), tCharacteristic)
}

func (db Database) CommitTransaction(ctx *sql.Context, tx sql.Transaction) error {
	dsession := dsess.DSessFromSess(ctx.Session)
	return dsession.CommitTransaction(ctx, db.name, tx)
}

func (db Database) Rollback(ctx *sql.Context, tx sql.Transaction) error {
	dsession := dsess.DSessFromSess(ctx.Session)
	return dsession.RollbackTransaction(ctx, db.name, tx)
}

func (db Database) CreateSavepoint(ctx *sql.Context, tx sql.Transaction, name string) error {
	dsession := dsess.DSessFromSess(ctx.Session)
	return dsession.CreateSavepoint(ctx, name, db.name, tx)
}

func (db Database) RollbackToSavepoint(ctx *sql.Context, tx sql.Transaction, name string) error {
	dsession := dsess.DSessFromSess(ctx.Session)
	return dsession.RollbackToSavepoint(ctx, name, db.name, tx)
}

func (db Database) ReleaseSavepoint(ctx *sql.Context, tx sql.Transaction, name string) error {
	dsession := dsess.DSessFromSess(ctx.Session)
	return dsession.ReleaseSavepoint(ctx, name, db.name, tx)
}

var _ SqlDatabase = Database{}
var _ sql.VersionedDatabase = Database{}
var _ sql.TableDropper = Database{}
var _ sql.TableCreator = Database{}
var _ sql.TemporaryTableCreator = Database{}
var _ sql.TableRenamer = Database{}
var _ sql.TriggerDatabase = Database{}
var _ sql.StoredProcedureDatabase = Database{}
var _ sql.ExternalStoredProcedureDatabase = Database{}
var _ sql.TransactionDatabase = Database{}
var _ globalstate.StateProvider = Database{}

// NewDatabase returns a new dolt database to use in queries.
func NewDatabase(name string, dbData env.DbData, editOpts editor.Options) Database {
	return Database{
		name:     name,
		ddb:      dbData.Ddb,
		rsr:      dbData.Rsr,
		rsw:      dbData.Rsw,
		drw:      dbData.Drw,
		gs:       globalstate.NewGlobalStateStore(),
		editOpts: editOpts,
	}
}

// GetInitialDBState returns the InitialDbState for |db|.
func GetInitialDBState(ctx context.Context, db SqlDatabase) (dsess.InitialDbState, error) {
	rsr := db.DbData().Rsr
	ddb := db.DbData().Ddb

	var retainedErr error

	headCommit, err := ddb.Resolve(ctx, rsr.CWBHeadSpec(), rsr.CWBHeadRef())
	if err == doltdb.ErrBranchNotFound {
		retainedErr = err
		err = nil
	}
	if err != nil {
		return dsess.InitialDbState{}, err
	}

	var ws *doltdb.WorkingSet
	if retainedErr == nil {
		ws, err = env.WorkingSet(ctx, ddb, rsr)
		if err != nil {
			return dsess.InitialDbState{}, err
		}
	}

	remotes, err := rsr.GetRemotes()
	if err != nil {
		return dsess.InitialDbState{}, err
	}

	backups, err := rsr.GetBackups()
	if err != nil {
		return dsess.InitialDbState{}, err
	}

	branches, err := rsr.GetBranches()
	if err != nil {
		return dsess.InitialDbState{}, err
	}

	return dsess.InitialDbState{
		Db:         db,
		HeadCommit: headCommit,
		WorkingSet: ws,
		DbData:     db.DbData(),
		Remotes:    remotes,
		Branches:   branches,
		Backups:    backups,
		Err:        retainedErr,
	}, nil
}

// Name returns the name of this database, set at creation time.
func (db Database) Name() string {
	return db.name
}

// GetDoltDB gets the underlying DoltDB of the Database
func (db Database) GetDoltDB() *doltdb.DoltDB {
	return db.ddb
}

// GetStateReader gets the RepoStateReader for a Database
func (db Database) GetStateReader() env.RepoStateReader {
	return db.rsr
}

// GetStateWriter gets the RepoStateWriter for a Database
func (db Database) GetStateWriter() env.RepoStateWriter {
	return db.rsw
}

func (db Database) GetDocsReadWriter() env.DocsReadWriter {
	return db.drw
}

func (db Database) DbData() env.DbData {
	return env.DbData{
		Ddb: db.ddb,
		Rsw: db.rsw,
		Rsr: db.rsr,
		Drw: db.drw,
	}
}

func (db Database) GetGlobalState() globalstate.GlobalState {
	return db.gs
}

// GetTableInsensitive is used when resolving tables in queries. It returns a best-effort case-insensitive match for
// the table name given.
func (db Database) GetTableInsensitive(ctx *sql.Context, tblName string) (sql.Table, bool, error) {
	// We start by first checking whether the input table is a temporary table. Temporary tables with name `x` take
	// priority over persisted tables of name `x`.
	ds := dsess.DSessFromSess(ctx.Session)
	if tbl, ok := ds.GetTemporaryTable(ctx, db.Name(), tblName); ok {
		return tbl, ok, nil
	}

	root, err := db.GetRoot(ctx)
	if err != nil {
		return nil, false, err
	}

	head, err := ds.GetHeadCommit(ctx, db.Name())
	if err != nil {
		return nil, false, err
	}

	return db.getTableInsensitive(ctx, head, root, tblName)
}

// GetTableInsensitiveAsOf implements sql.VersionedDatabase
func (db Database) GetTableInsensitiveAsOf(ctx *sql.Context, tableName string, asOf interface{}) (sql.Table, bool, error) {
	head, root, err := resolveAsOf(ctx, db, asOf)
	if err != nil {
		return nil, false, err
	} else if root == nil {
		return nil, false, nil
	}

	table, ok, err := db.getTableInsensitive(ctx, head, root, tableName)
	if err != nil {
		return nil, false, err
	}
	if !ok {
		return nil, false, nil
	}

	if doltdb.IsReadOnlySystemTable(tableName) {
		// currently, system tables do not need to be "locked to root"
		//  see comment below in getTableInsensitive
		return table, ok, nil
	}

	switch table := table.(type) {
	case *DoltTable:
		tbl, err := table.LockedToRoot(ctx, root)
		if err != nil {
			return nil, false, err
		}
		return tbl, true, nil
	case *AlterableDoltTable:
		tbl, err := table.LockedToRoot(ctx, root)
		if err != nil {
			return nil, false, err
		}
		return tbl, true, nil
	case *WritableDoltTable:
		tbl, err := table.LockedToRoot(ctx, root)
		if err != nil {
			return nil, false, err
		}
		return tbl, true, nil
	default:
		panic(fmt.Sprintf("unexpected table type %T", table))
	}
}

func (db Database) getTableInsensitive(ctx *sql.Context, head *doltdb.Commit, root *doltdb.RootValue, tblName string) (sql.Table, bool, error) {
	lwrName := strings.ToLower(tblName)

	// TODO: these tables that cache a root value at construction time should not, they need to get it from the session
	//  at runtime
	switch {
	case strings.HasPrefix(lwrName, doltdb.DoltDiffTablePrefix):
		suffix := tblName[len(doltdb.DoltDiffTablePrefix):]
		dt, err := dtables.NewDiffTable(ctx, suffix, db.ddb, root, head)
		if err != nil {
			return nil, false, err
		}
		return dt, true, nil

	case strings.HasPrefix(lwrName, doltdb.DoltCommitDiffTablePrefix):
		suffix := tblName[len(doltdb.DoltCommitDiffTablePrefix):]
		dt, err := dtables.NewCommitDiffTable(ctx, suffix, db.ddb, root)
		if err != nil {
			return nil, false, err
		}
		return dt, true, nil

	case strings.HasPrefix(lwrName, doltdb.DoltHistoryTablePrefix):
		baseTableName := tblName[len(doltdb.DoltHistoryTablePrefix):]
		baseTable, ok, err := db.getTable(ctx, root, baseTableName)
		if err != nil {
			return nil, false, err
		}
		if !ok {
			return nil, false, nil
		}
		return NewHistoryTable(baseTable.(*AlterableDoltTable).DoltTable, db.ddb, head), true, nil

	case strings.HasPrefix(lwrName, doltdb.DoltConfTablePrefix):
		suffix := tblName[len(doltdb.DoltConfTablePrefix):]
		dt, err := dtables.NewConflictsTable(ctx, suffix, root, dtables.RootSetter(db))
		if err != nil {
			return nil, false, err
		}
		return dt, true, nil

	case strings.HasPrefix(lwrName, doltdb.DoltConstViolTablePrefix):
		suffix := tblName[len(doltdb.DoltConstViolTablePrefix):]
		dt, err := dtables.NewConstraintViolationsTable(ctx, suffix, root, dtables.RootSetter(db))
		if err != nil {
			return nil, false, err
		}
		return dt, true, nil
	}

	var dt sql.Table
	found := false
	switch lwrName {
	case doltdb.LogTableName:
		dt, found = dtables.NewLogTable(ctx, db.ddb, head), true
	case doltdb.DiffTableName:
		dt, found = dtables.NewUnscopedDiffTable(ctx, db.ddb, head), true
	case doltdb.TableOfTablesInConflictName:
		dt, found = dtables.NewTableOfTablesInConflict(ctx, db.name, db.ddb), true
	case doltdb.TableOfTablesWithViolationsName:
		dt, found = dtables.NewTableOfTablesConstraintViolations(ctx, root), true
	case doltdb.BranchesTableName:
		dt, found = dtables.NewBranchesTable(ctx, db.ddb), true
	case doltdb.RemotesTableName:
		dt, found = dtables.NewRemotesTable(ctx, db.ddb), true
	case doltdb.CommitsTableName:
		dt, found = dtables.NewCommitsTable(ctx, db.ddb), true
	case doltdb.CommitAncestorsTableName:
		dt, found = dtables.NewCommitAncestorsTable(ctx, db.ddb), true
	case doltdb.StatusTableName:
		sess := dsess.DSessFromSess(ctx.Session)
		adapter := dsess.NewSessionStateAdapter(
			sess.Session, db.name,
			map[string]env.Remote{},
			map[string]env.BranchConfig{},
			map[string]env.Remote{})
		dt, found = dtables.NewStatusTable(ctx, db.name, db.ddb, adapter, db.drw), true
	}
	if found {
		return dt, found, nil
	}

	return db.getTable(ctx, root, tblName)
}

// resolveAsOf resolved given expression to a commit, if one exists.
func resolveAsOf(ctx *sql.Context, db Database, asOf interface{}) (*doltdb.Commit, *doltdb.RootValue, error) {
	head := db.rsr.CWBHeadRef()
	switch x := asOf.(type) {
	case time.Time:
		return resolveAsOfTime(ctx, db.ddb, head, x)
	case string:
		return resolveAsOfCommitRef(ctx, db.ddb, head, x)
	default:
		panic(fmt.Sprintf("unsupported AS OF type %T", asOf))
	}
}

func resolveAsOfTime(ctx *sql.Context, ddb *doltdb.DoltDB, head ref.DoltRef, asOf time.Time) (*doltdb.Commit, *doltdb.RootValue, error) {
	cs, err := doltdb.NewCommitSpec("HEAD")
	if err != nil {
		return nil, nil, err
	}

	cm, err := ddb.Resolve(ctx, cs, head)
	if err != nil {
		return nil, nil, err
	}

	hash, err := cm.HashOf()
	if err != nil {
		return nil, nil, err
	}

	cmItr, err := commitwalk.GetTopologicalOrderIterator(ctx, ddb, hash)
	if err != nil {
		return nil, nil, err
	}

	for {
		_, curr, err := cmItr.Next(ctx)
		if err == io.EOF {
			break
		} else if err != nil {
			return nil, nil, err
		}

		meta, err := curr.GetCommitMeta(ctx)
		if err != nil {
			return nil, nil, err
		}

		if meta.Time().Equal(asOf) || meta.Time().Before(asOf) {
			root, err := curr.GetRootValue(ctx)
			if err != nil {
				return nil, nil, err
			}
			return curr, root, nil
		}
	}
	return nil, nil, nil
}

<<<<<<< HEAD
func resolveAsOfCommitRef(ctx *sql.Context, ddb *doltdb.DoltDB, head ref.DoltRef, commitRef string) (*doltdb.Commit, *doltdb.RootValue, error) {
	cs, err := doltdb.NewCommitSpec(commitRef)
	if err != nil {
		return nil, nil, err
	}

	cm, err := ddb.Resolve(ctx, cs, head)
	if err != nil {
		return nil, nil, err
	}
=======
func (db Database) getRootForCommitRef(ctx *sql.Context, commitRef string) (*doltdb.RootValue, error) {
	sess := dsess.DSessFromSess(ctx.Session)
>>>>>>> 8b586dca

	root, _, err := sess.ResolveRootForRef(ctx, ctx.GetCurrentDatabase(), commitRef)
	if err != nil {
		return nil, nil, err
	}
	return cm, root, nil
}

// GetTableNamesAsOf implements sql.VersionedDatabase
func (db Database) GetTableNamesAsOf(ctx *sql.Context, time interface{}) ([]string, error) {
	_, root, err := resolveAsOf(ctx, db, time)
	if err != nil {
		return nil, err
	} else if root == nil {
		return nil, nil
	}

	tblNames, err := root.GetTableNames(ctx)
	if err != nil {
		return nil, err
	}
	return filterDoltInternalTables(tblNames), nil
}

// getTable gets the table with the exact name given at the root value given. The database caches tables for all root
// values to avoid doing schema lookups on every table lookup, which are expensive.
func (db Database) getTable(ctx *sql.Context, root *doltdb.RootValue, tableName string) (sql.Table, bool, error) {
	tableNames, err := getAllTableNames(ctx, root)
	if err != nil {
		return nil, true, err
	}

	tableName, ok := sql.GetTableNameInsensitive(tableName, tableNames)
	if !ok {
		return nil, false, nil
	}

	tbl, ok, err := root.GetTable(ctx, tableName)
	if err != nil {
		return nil, false, err
	} else if !ok {
		// Should be impossible
		return nil, false, doltdb.ErrTableNotFound
	}

	sch, err := tbl.GetSchema(ctx)
	if err != nil {
		return nil, false, err
	}

	var table sql.Table

	readonlyTable, err := NewDoltTable(tableName, sch, tbl, db, db.editOpts)
	if err != nil {
		return nil, false, err
	}
	if doltdb.IsReadOnlySystemTable(tableName) {
		table = readonlyTable
	} else if doltdb.HasDoltPrefix(tableName) {
		table = &WritableDoltTable{DoltTable: readonlyTable, db: db}
	} else {
		table = &AlterableDoltTable{WritableDoltTable{DoltTable: readonlyTable, db: db}}
	}

	return table, true, nil
}

// GetTableNames returns the names of all user tables. System tables in user space (e.g. dolt_docs, dolt_query_catalog)
// are filtered out. This method is used for queries that examine the schema of the database, e.g. show tables. Table
// name resolution in queries is handled by GetTableInsensitive. Use GetAllTableNames for an unfiltered list of all
// tables in user space.
func (db Database) GetTableNames(ctx *sql.Context) ([]string, error) {
	tblNames, err := db.GetAllTableNames(ctx)
	if err != nil {
		return nil, err
	}
	return filterDoltInternalTables(tblNames), nil
}

// GetAllTableNames returns all user-space tables, including system tables in user space
// (e.g. dolt_docs, dolt_query_catalog).
func (db Database) GetAllTableNames(ctx *sql.Context) ([]string, error) {
	root, err := db.GetRoot(ctx)

	if err != nil {
		return nil, err
	}

	return getAllTableNames(ctx, root)
}

func getAllTableNames(ctx context.Context, root *doltdb.RootValue) ([]string, error) {
	return root.GetTableNames(ctx)
}

func filterDoltInternalTables(tblNames []string) []string {
	result := []string{}
	for _, tbl := range tblNames {
		if !doltdb.HasDoltPrefix(tbl) {
			result = append(result, tbl)
		}
	}
	return result
}

// GetRoot returns the root value for this database session
func (db Database) GetRoot(ctx *sql.Context) (*doltdb.RootValue, error) {
	sess := dsess.DSessFromSess(ctx.Session)
	dbState, ok, err := sess.LookupDbState(ctx, db.Name())
	if err != nil {
		return nil, err
	}
	if !ok {
		return nil, fmt.Errorf("no root value found in session")
	}

	return dbState.GetRoots().Working, nil
}

func (db Database) GetWorkingSet(ctx *sql.Context) (*doltdb.WorkingSet, error) {
	sess := dsess.DSessFromSess(ctx.Session)
	dbState, ok, err := sess.LookupDbState(ctx, db.Name())
	if err != nil {
		return nil, err
	}
	if !ok {
		return nil, fmt.Errorf("no root value found in session")
	}
	return dbState.WorkingSet, nil
}

// SetRoot should typically be called on the Session, which is where this state lives. But it's available here as a
// convenience.
func (db Database) SetRoot(ctx *sql.Context, newRoot *doltdb.RootValue) error {
	sess := dsess.DSessFromSess(ctx.Session)
	return sess.SetRoot(ctx, db.name, newRoot)
}

// GetHeadRoot returns root value for the current session head
func (db Database) GetHeadRoot(ctx *sql.Context) (*doltdb.RootValue, error) {
	sess := dsess.DSessFromSess(ctx.Session)
	head, err := sess.GetHeadCommit(ctx, db.name)
	if err != nil {
		return nil, err
	}
	return head.GetRootValue(ctx)
}

// DropTable drops the table with the name given.
// The planner returns the correct case sensitive name in tableName
func (db Database) DropTable(ctx *sql.Context, tableName string) error {
	if doltdb.IsReadOnlySystemTable(tableName) {
		return ErrSystemTableAlter.New(tableName)
	}

	ds := dsess.DSessFromSess(ctx.Session)
	if _, ok := ds.GetTemporaryTable(ctx, db.Name(), tableName); ok {
		ds.DropTemporaryTable(ctx, db.Name(), tableName)
		return nil
	}

	root, err := db.GetRoot(ctx)
	if err != nil {
		return err
	}

	tableExists, err := root.HasTable(ctx, tableName)
	if err != nil {
		return err
	}

	if !tableExists {
		return sql.ErrTableNotFound.New(tableName)
	}

	newRoot, err := root.RemoveTables(ctx, true, false, tableName)
	if err != nil {
		return err
	}

	ws, err := ds.WorkingSet(ctx, db.Name())
	if err != nil {
		return err
	}

	ait, err := db.gs.GetAutoIncrementTracker(ctx, ws)
	if err != nil {
		return err
	}
	ait.DropTable(tableName)

	return db.SetRoot(ctx, newRoot)
}

// CreateTable creates a table with the name and schema given.
func (db Database) CreateTable(ctx *sql.Context, tableName string, sch sql.PrimaryKeySchema) error {
	if doltdb.HasDoltPrefix(tableName) {
		return ErrReservedTableName.New(tableName)
	}

	if !doltdb.IsValidTableName(tableName) {
		return ErrInvalidTableName.New(tableName)
	}

	return db.createSqlTable(ctx, tableName, sch)
}

// Unlike the exported version CreateTable, createSqlTable doesn't enforce any table name checks.
func (db Database) createSqlTable(ctx *sql.Context, tableName string, sch sql.PrimaryKeySchema) error {
	ws, err := db.GetWorkingSet(ctx)
	if err != nil {
		return err
	}
	root := ws.WorkingRoot()

	if exists, err := root.HasTable(ctx, tableName); err != nil {
		return err
	} else if exists {
		return sql.ErrTableAlreadyExists.New(tableName)
	}

	headRoot, err := db.GetHeadRoot(ctx)
	if err != nil {
		return err
	}

	doltSch, err := sqlutil.ToDoltSchema(ctx, root, tableName, sch, headRoot)
	if err != nil {
		return err
	}

	// Prevent any tables that use Spatial Types as Primary Key from being created
	if schema.IsUsingSpatialColAsKey(doltSch) {
		return schema.ErrUsingSpatialKey.New(tableName)
	}

	if schema.HasAutoIncrement(doltSch) {
		ait, err := db.gs.GetAutoIncrementTracker(ctx, ws)
		if err != nil {
			return err
		}
		ait.AddNewTable(tableName)
	}

	return db.createDoltTable(ctx, tableName, root, doltSch)
}

// createDoltTable creates a table on the database using the given dolt schema while not enforcing table name checks.
func (db Database) createDoltTable(ctx *sql.Context, tableName string, root *doltdb.RootValue, doltSch schema.Schema) error {
	if exists, err := root.HasTable(ctx, tableName); err != nil {
		return err
	} else if exists {
		return sql.ErrTableAlreadyExists.New(tableName)
	}

	var conflictingTbls []string
	_ = doltSch.GetAllCols().Iter(func(tag uint64, col schema.Column) (stop bool, err error) {
		_, tbl, exists, err := root.GetTableByColTag(ctx, tag)
		if err != nil {
			return true, err
		}
		if exists && tbl != tableName {
			errStr := schema.ErrTagPrevUsed(tag, col.Name, tbl).Error()
			conflictingTbls = append(conflictingTbls, errStr)
		}
		return false, nil
	})

	if len(conflictingTbls) > 0 {
		return fmt.Errorf(strings.Join(conflictingTbls, "\n"))
	}

	newRoot, err := root.CreateEmptyTable(ctx, tableName, doltSch)
	if err != nil {
		return err
	}

	return db.SetRoot(ctx, newRoot)
}

// CreateTemporaryTable creates a table that only exists the length of a session.
func (db Database) CreateTemporaryTable(ctx *sql.Context, tableName string, pkSch sql.PrimaryKeySchema) error {
	if doltdb.HasDoltPrefix(tableName) {
		return ErrReservedTableName.New(tableName)
	}

	if !doltdb.IsValidTableName(tableName) {
		return ErrInvalidTableName.New(tableName)
	}

	tmp, err := NewTempTable(ctx, db.ddb, pkSch, tableName, db.name, db.editOpts)
	if err != nil {
		return err
	}

	ds := dsess.DSessFromSess(ctx.Session)
	ds.AddTemporaryTable(ctx, db.Name(), tmp)
	return nil
}

// RenameTable implements sql.TableRenamer
func (db Database) RenameTable(ctx *sql.Context, oldName, newName string) error {
	root, err := db.GetRoot(ctx)

	if err != nil {
		return err
	}

	if doltdb.IsReadOnlySystemTable(oldName) {
		return ErrSystemTableAlter.New(oldName)
	}

	if doltdb.HasDoltPrefix(newName) {
		return ErrReservedTableName.New(newName)
	}

	if !doltdb.IsValidTableName(newName) {
		return ErrInvalidTableName.New(newName)
	}

	if _, ok, _ := db.GetTableInsensitive(ctx, newName); ok {
		return sql.ErrTableAlreadyExists.New(newName)
	}

	newRoot, err := renameTable(ctx, root, oldName, newName)

	if err != nil {
		return err
	}

	return db.SetRoot(ctx, newRoot)
}

// Flush flushes the current batch of outstanding changes and returns any errors.
func (db Database) Flush(ctx *sql.Context) error {
	sess := dsess.DSessFromSess(ctx.Session)
	dbState, _, err := sess.LookupDbState(ctx, db.Name())
	if err != nil {
		return err
	}
	editSession := dbState.WriteSession

	ws, err := editSession.Flush(ctx)
	if err != nil {
		return err
	}
	return db.SetRoot(ctx, ws.WorkingRoot())
}

// GetView implements sql.ViewDatabase
func (db Database) GetView(ctx *sql.Context, viewName string) (string, bool, error) {
	root, err := db.GetRoot(ctx)
	if err != nil {
		return "", false, err
	}

	lwrViewName := strings.ToLower(viewName)
	switch {
	case strings.HasPrefix(lwrViewName, doltdb.DoltBlameViewPrefix):
		tableName := lwrViewName[len(doltdb.DoltBlameViewPrefix):]

		view, err := dtables.NewBlameView(ctx, tableName, root)
		if err != nil {
			return "", false, err
		}
		return view, true, nil
	}

	tbl, ok, err := db.GetTableInsensitive(ctx, doltdb.SchemasTableName)
	if err != nil {
		return "", false, err
	}
	if !ok {
		return "", false, nil
	}

	fragments, err := getSchemaFragmentsOfType(ctx, tbl.(*WritableDoltTable), viewFragment)
	if err != nil {
		return "", false, err
	}

	for _, fragment := range fragments {
		if strings.ToLower(fragment.name) == strings.ToLower(viewName) {
			return fragment.fragment, true, nil
		}
	}

	return "", false, nil
}

// AllViews implements sql.ViewDatabase
func (db Database) AllViews(ctx *sql.Context) ([]sql.ViewDefinition, error) {
	tbl, ok, err := db.GetTableInsensitive(ctx, doltdb.SchemasTableName)
	if err != nil {
		return nil, err
	}
	if !ok {
		return nil, nil
	}

	frags, err := getSchemaFragmentsOfType(ctx, tbl.(*WritableDoltTable), viewFragment)
	if err != nil {
		return nil, err
	}

	var views []sql.ViewDefinition
	for _, frag := range frags {
		views = append(views, sql.ViewDefinition{
			Name:           frag.name,
			TextDefinition: frag.fragment,
		})
	}
	if err != nil {
		return nil, err
	}

	return views, nil
}

// CreateView implements sql.ViewCreator. Persists the view in the dolt database, so
// it can exist in a sql session later. Returns sql.ErrExistingView if a view
// with that name already exists.
func (db Database) CreateView(ctx *sql.Context, name string, definition string) error {
	err := sql.ErrExistingView.New(db.name, name)
	return db.addFragToSchemasTable(ctx, "view", name, definition, time.Unix(0, 0).UTC(), err)
}

// DropView implements sql.ViewDropper. Removes a view from persistence in the
// dolt database. Returns sql.ErrNonExistingView if the view did not
// exist.
func (db Database) DropView(ctx *sql.Context, name string) error {
	err := sql.ErrViewDoesNotExist.New(db.name, name)
	return db.dropFragFromSchemasTable(ctx, "view", name, err)
}

// GetTriggers implements sql.TriggerDatabase.
func (db Database) GetTriggers(ctx *sql.Context) ([]sql.TriggerDefinition, error) {
	tbl, ok, err := db.GetTableInsensitive(ctx, doltdb.SchemasTableName)
	if err != nil {
		return nil, err
	}
	if !ok {
		return nil, nil
	}

	frags, err := getSchemaFragmentsOfType(ctx, tbl.(*WritableDoltTable), triggerFragment)
	if err != nil {
		return nil, err
	}

	var triggers []sql.TriggerDefinition
	for _, frag := range frags {
		triggers = append(triggers, sql.TriggerDefinition{
			Name:            frag.name,
			CreateStatement: frag.fragment,
			CreatedAt:       frag.created,
		})
	}
	if err != nil {
		return nil, err
	}

	return triggers, nil
}

// CreateTrigger implements sql.TriggerDatabase.
func (db Database) CreateTrigger(ctx *sql.Context, definition sql.TriggerDefinition) error {
	return db.addFragToSchemasTable(ctx,
		"trigger",
		definition.Name,
		definition.CreateStatement,
		definition.CreatedAt,
		fmt.Errorf("triggers `%s` already exists", definition.Name), //TODO: add a sql error and return that instead
	)
}

// DropTrigger implements sql.TriggerDatabase.
func (db Database) DropTrigger(ctx *sql.Context, name string) error {
	//TODO: add a sql error and use that as the param error instead
	return db.dropFragFromSchemasTable(ctx, "trigger", name, sql.ErrTriggerDoesNotExist.New(name))
}

// GetStoredProcedures implements sql.StoredProcedureDatabase.
func (db Database) GetStoredProcedures(ctx *sql.Context) ([]sql.StoredProcedureDetails, error) {
	return DoltProceduresGetAll(ctx, db)
}

// SaveStoredProcedure implements sql.StoredProcedureDatabase.
func (db Database) SaveStoredProcedure(ctx *sql.Context, spd sql.StoredProcedureDetails) error {
	return DoltProceduresAddProcedure(ctx, db, spd)
}

// DropStoredProcedure implements sql.StoredProcedureDatabase.
func (db Database) DropStoredProcedure(ctx *sql.Context, name string) error {
	return DoltProceduresDropProcedure(ctx, db, name)
}

// GetExternalStoredProcedures implements sql.ExternalStoredProcedureDatabase.
func (db Database) GetExternalStoredProcedures(ctx *sql.Context) ([]sql.ExternalStoredProcedureDetails, error) {
	return dprocedures.DoltProcedures, nil
}

func (db Database) addFragToSchemasTable(ctx *sql.Context, fragType, name, definition string, created time.Time, existingErr error) (err error) {
	tbl, err := GetOrCreateDoltSchemasTable(ctx, db)
	if err != nil {
		return err
	}

	_, exists, err := fragFromSchemasTable(ctx, tbl, fragType, name)
	if err != nil {
		return err
	}
	if exists {
		return existingErr
	}

	sess := dsess.DSessFromSess(ctx.Session)
	dbState, _, err := sess.LookupDbState(ctx, db.Name())
	if err != nil {
		return err
	}
	ts := dbState.WriteSession

	ws, err := ts.Flush(ctx)
	if err != nil {
		return err
	}

	// If rows exist, then grab the highest id and add 1 to get the new id
	idx, err := nextSchemasTableIndex(ctx, ws.WorkingRoot())
	if err != nil {
		return err
	}

	// Insert the new row into the db
	inserter := tbl.Inserter(ctx)
	defer func() {
		cErr := inserter.Close(ctx)
		if err == nil {
			err = cErr
		}
	}()
	// Encode createdAt time to JSON
	extra := Extra{
		CreatedAt: created.Unix(),
	}
	extraJSON, err := json.Marshal(extra)
	if err != nil {
		return err
	}
	return inserter.Insert(ctx, sql.Row{fragType, name, definition, idx, extraJSON})
}

func (db Database) dropFragFromSchemasTable(ctx *sql.Context, fragType, name string, missingErr error) error {
	stbl, found, err := db.GetTableInsensitive(ctx, doltdb.SchemasTableName)
	if err != nil {
		return err
	}
	if !found {
		return missingErr
	}

	tbl := stbl.(*WritableDoltTable)
	row, exists, err := fragFromSchemasTable(ctx, tbl, fragType, name)
	if err != nil {
		return err
	}
	if !exists {
		return missingErr
	}
	deleter := tbl.Deleter(ctx)
	err = deleter.Delete(ctx, row)
	if err != nil {
		return err
	}

	return deleter.Close(ctx)
}

// GetAllTemporaryTables returns all temporary tables
func (db Database) GetAllTemporaryTables(ctx *sql.Context) ([]sql.Table, error) {
	sess := dsess.DSessFromSess(ctx.Session)
	return sess.GetAllTemporaryTables(ctx, db.Name())
}<|MERGE_RESOLUTION|>--- conflicted
+++ resolved
@@ -480,8 +480,21 @@
 	return nil, nil, nil
 }
 
-<<<<<<< HEAD
 func resolveAsOfCommitRef(ctx *sql.Context, ddb *doltdb.DoltDB, head ref.DoltRef, commitRef string) (*doltdb.Commit, *doltdb.RootValue, error) {
+	if commitRef == doltdb.Working || commitRef == doltdb.Staged {
+		sess := dsess.DSessFromSess(ctx.Session)
+		root, _, err := sess.ResolveRootForRef(ctx, ctx.GetCurrentDatabase(), commitRef)
+		if err != nil {
+			return nil, nil, err
+		}
+
+		cm, err := ddb.ResolveCommitRef(ctx, head)
+		if err != nil {
+			return nil, nil, err
+		}
+		return cm, root, nil
+	}
+
 	cs, err := doltdb.NewCommitSpec(commitRef)
 	if err != nil {
 		return nil, nil, err
@@ -491,15 +504,12 @@
 	if err != nil {
 		return nil, nil, err
 	}
-=======
-func (db Database) getRootForCommitRef(ctx *sql.Context, commitRef string) (*doltdb.RootValue, error) {
-	sess := dsess.DSessFromSess(ctx.Session)
->>>>>>> 8b586dca
-
-	root, _, err := sess.ResolveRootForRef(ctx, ctx.GetCurrentDatabase(), commitRef)
+
+	root, err := cm.GetRootValue(ctx)
 	if err != nil {
 		return nil, nil, err
 	}
+
 	return cm, root, nil
 }
 
