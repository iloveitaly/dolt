// Copyright 2019 Dolthub, Inc.
//
// Licensed under the Apache License, Version 2.0 (the "License");
// you may not use this file except in compliance with the License.
// You may obtain a copy of the License at
//
//     http://www.apache.org/licenses/LICENSE-2.0
//
// Unless required by applicable law or agreed to in writing, software
// distributed under the License is distributed on an "AS IS" BASIS,
// WITHOUT WARRANTIES OR CONDITIONS OF ANY KIND, either express or implied.
// See the License for the specific language governing permissions and
// limitations under the License.

package env

import (
	"context"

	"github.com/dolthub/dolt/go/libraries/doltcore/doltdb"
)

<<<<<<< HEAD
type Docs []doltdb.DocDetails

var doltDocsColumns = schema.NewColCollection(
	schema.NewColumn(doltdb.DocPkColumnName, schema.DocNameTag, types.StringKind, true, schema.NotNullConstraint{}),
	schema.NewColumn(doltdb.DocTextColumnName, schema.DocTextTag, types.StringKind, false),
)
var DoltDocsSchema = schema.MustSchemaFromCols(doltDocsColumns)
=======
// ResetWorkingDocsToStagedDocs resets the `dolt_docs` table on the working root to match the staged root.
// If the `dolt_docs` table does not exist on the staged root, it will be removed from the working root.
func ResetWorkingDocsToStagedDocs(ctx context.Context, ddb *doltdb.DoltDB, rsr RepoStateReader, rsw RepoStateWriter) error {
	wrkRoot, err := WorkingRoot(ctx, ddb, rsr)
	if err != nil {
		return err
	}
>>>>>>> 4b11d7ee

	stgRoot, err := StagedRoot(ctx, ddb, rsr)
	if err != nil {
		return err
	}

	stgDocTbl, stgDocsFound, err := stgRoot.GetTable(ctx, doltdb.DocTableName)
	if err != nil {
		return err
	}

	_, wrkDocsFound, err := wrkRoot.GetTable(ctx, doltdb.DocTableName)
	if err != nil {
		return err
	}

	if wrkDocsFound && !stgDocsFound {
		newWrkRoot, err := wrkRoot.RemoveTables(ctx, doltdb.DocTableName)
		if err != nil {
			return err
		}
		_, err = UpdateWorkingRoot(ctx, ddb, rsw, newWrkRoot)
		return err
	}

	if stgDocsFound {
		newWrkRoot, err := wrkRoot.PutTable(ctx, doltdb.DocTableName, stgDocTbl)
		if err != nil {
			return err
		}
		_, err = UpdateWorkingRoot(ctx, ddb, rsw, newWrkRoot)
		return err
	}
	return nil
}<|MERGE_RESOLUTION|>--- conflicted
+++ resolved
@@ -20,15 +20,6 @@
 	"github.com/dolthub/dolt/go/libraries/doltcore/doltdb"
 )
 
-<<<<<<< HEAD
-type Docs []doltdb.DocDetails
-
-var doltDocsColumns = schema.NewColCollection(
-	schema.NewColumn(doltdb.DocPkColumnName, schema.DocNameTag, types.StringKind, true, schema.NotNullConstraint{}),
-	schema.NewColumn(doltdb.DocTextColumnName, schema.DocTextTag, types.StringKind, false),
-)
-var DoltDocsSchema = schema.MustSchemaFromCols(doltDocsColumns)
-=======
 // ResetWorkingDocsToStagedDocs resets the `dolt_docs` table on the working root to match the staged root.
 // If the `dolt_docs` table does not exist on the staged root, it will be removed from the working root.
 func ResetWorkingDocsToStagedDocs(ctx context.Context, ddb *doltdb.DoltDB, rsr RepoStateReader, rsw RepoStateWriter) error {
@@ -36,7 +27,6 @@
 	if err != nil {
 		return err
 	}
->>>>>>> 4b11d7ee
 
 	stgRoot, err := StagedRoot(ctx, ddb, rsr)
 	if err != nil {
