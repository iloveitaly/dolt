--- conflicted
+++ resolved
@@ -227,61 +227,17 @@
 	return name
 }
 
-<<<<<<< HEAD
 // MultiEnvForDirectory returns a MultiRepoEnv for the directory rooted at the file system given
 func MultiEnvForDirectory(
 	ctx context.Context,
 	fs filesys.Filesys,
 	dEnv *DoltEnv,
 ) (*MultiRepoEnv, error) {
-=======
-// DoltEnvAsMultiEnv returns a MultiRepoEnv which wraps the DoltEnv and names it based on the directory DoltEnv refers
-// to. If the env given doesn't contain a valid dolt database, creates a MultiEnvRepo from any databases found in the
-// directory at the root of the filesystem and returns that.
-func DoltEnvAsMultiEnv(ctx context.Context, dEnv *DoltEnv) (*MultiRepoEnv, error) {
-	if !dEnv.Valid() {
-		cfg := dEnv.Config.WriteableConfig()
-		return MultiEnvForDirectory(ctx, cfg, dEnv.FS, dEnv.Version, dEnv.IgnoreLockFile)
-	}
-
-	dbName := "dolt"
-
-	if dEnv.RSLoadErr != nil {
-		return nil, fmt.Errorf("error loading environment: %s", dEnv.RSLoadErr.Error())
-	} else if dEnv.DBLoadError != nil {
-		return nil, fmt.Errorf("error loading environment: %s", dEnv.DBLoadError.Error())
-	} else if dEnv.CfgLoadErr != nil {
-		return nil, fmt.Errorf("error loading environment: %s", dEnv.CfgLoadErr.Error())
-	}
-
-	u, err := earl.Parse(dEnv.urlStr)
-
-	if err == nil {
-		if u.Scheme == dbfactory.FileScheme {
-			path, err := url.PathUnescape(u.Path)
-
-			if err == nil {
-				path, err = dEnv.FS.Abs(path)
-
-				if err == nil {
-					dirName := getRepoRootDir(path, string(os.PathSeparator))
-
-					if dirName != "" {
-						dbName = dirToDBName(dirName)
-					}
-				}
-			}
-		}
-	}
-
-	// TODO: revisit this, callers should specify which config they want to use in a multi-DB environment
-	localCfg := dEnv.Config.WriteableConfig()
-
->>>>>>> 2a1af3f9
 	mrEnv := &MultiRepoEnv{
-		envs: make([]NamedEnv, 0),
-		fs:   fs,
-		cfg:  dEnv.Config.WriteableConfig(),
+		envs:           make([]NamedEnv, 0),
+		fs:             fs,
+		cfg:            dEnv.Config.WriteableConfig(),
+		ignoreLockFile: dEnv.IgnoreLockFile,
 	}
 
 	if dEnv.Valid() && fs == dEnv.FS {
@@ -311,28 +267,12 @@
 
 			dirName := getRepoRootDir(path, string(os.PathSeparator))
 
-<<<<<<< HEAD
 			if dirName != "" {
 				dbName = dirToDBName(dirName)
 			}
 		}
 
 		mrEnv.AddEnv(dbName, dEnv)
-=======
-// MultiEnvForDirectory returns a MultiRepoEnv for the directory rooted at the file system given
-func MultiEnvForDirectory(
-	ctx context.Context,
-	config config.ReadWriteConfig,
-	fs filesys.Filesys,
-	version string,
-	ignoreLockFile bool,
-) (*MultiRepoEnv, error) {
-	mrEnv := &MultiRepoEnv{
-		envs:           make([]NamedEnv, 0),
-		fs:             fs,
-		cfg:            config,
-		ignoreLockFile: ignoreLockFile,
->>>>>>> 2a1af3f9
 	}
 
 	// If there are other directories in the directory, try to load them as additional databases
@@ -445,34 +385,6 @@
 	return envNamesAndPaths, nil
 }
 
-<<<<<<< HEAD
-=======
-// LoadMultiEnvFromDir looks at each subfolder of the given path as a Dolt repository and attempts to return a MultiRepoEnv
-// with initialized environments for each of those subfolder data repositories. subfolders whose name starts with '.' are
-// skipped.
-func LoadMultiEnvFromDir(
-	ctx context.Context,
-	hdp HomeDirProvider,
-	cfg config.ReadWriteConfig,
-	fs filesys.Filesys,
-	path, version string,
-	ignoreLockFile bool,
-) (*MultiRepoEnv, error) {
-	envNamesAndPaths, err := DBNamesAndPathsFromDir(fs, path)
-
-	if err != nil {
-		return nil, err
-	}
-
-	multiDbDirFs, err := fs.WithWorkingDir(path)
-	if err != nil {
-		return nil, errhand.VerboseErrorFromError(err)
-	}
-
-	return LoadMultiEnv(ctx, hdp, cfg, multiDbDirFs, version, ignoreLockFile, envNamesAndPaths...)
-}
-
->>>>>>> 2a1af3f9
 func dirToDBName(dirName string) string {
 	dbName := strings.TrimSpace(dirName)
 	dbName = strings.Map(func(r rune) rune {
