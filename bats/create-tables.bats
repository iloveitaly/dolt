--- conflicted
+++ resolved
@@ -319,29 +319,6 @@
     skip "Dolt allows you to create tables with non-UTF-8 characters right now"
     [ "$status" -eq 1 ]
     [[ "$output" =~ "unsupported characters" ]] || false
-<<<<<<< HEAD
-=======
-}
-
-@test "two branches both create different tables. merge. no conflict" {
-    dolt branch table1
-    dolt branch table2
-    dolt checkout table1
-    dolt table create -s=$BATS_TEST_DIRNAME/helper/1pk5col-ints.schema table1
-    dolt add table1
-    dolt commit -m "first table"
-    dolt checkout table2
-    dolt table create -s=$BATS_TEST_DIRNAME/helper/2pk5col-ints.schema table2
-    dolt add table2
-    dolt commit -m "second table"
-    dolt checkout master
-    run dolt merge table1
-    [ "$status" -eq 0 ]
-    [[ "$output" =~ "Fast-forward" ]] || false
-    run dolt merge table2
-    [ "$status" -eq 0 ]
-    [[ "$output" =~ "Updating" ]] || false
-}
 
 @test "dolt diff on a newly created table" {
     dolt table create -s=$BATS_TEST_DIRNAME/helper/1pk5col-ints.schema test
@@ -349,5 +326,4 @@
     [ $status -eq 0 ]
     [ "${lines[0]}" = "diff --dolt a/test b/test" ]
     [ "${lines[1]}" = "added table" ]
->>>>>>> 9b4258c8
 }