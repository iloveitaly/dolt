--- conflicted
+++ resolved
@@ -13,15 +13,9 @@
   user=${SQL_USER:-dolt}
   end_time=$((SECONDS+($timeout/1000)))
 
-<<<<<<< HEAD
-  # BATS has 'set -e' enabled, which causes the script to fail immediately if any subcommand returns a non-zero
-  # exit code, so we need to temporarily enable 'set +e', but be sure to turn 'set -e' back on before we exit.
-  set +e
   if [ ps -p $SERVER_PID > /dev/null];
   then
 
-=======
->>>>>>> 026a6967
   while [ $SECONDS -lt $end_time ]; do
     run dolt sql-client -u $user --host localhost --port $port --use-db "$DEFAULT_DB" --timeout 1 -q "SELECT 1;"
     if [ $status -eq 0 ]; then
